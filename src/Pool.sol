--- conflicted
+++ resolved
@@ -353,38 +353,21 @@
                            Only Pool Owner
     //////////////////////////////////////////////////////////////*/
 
-<<<<<<< HEAD
-    modifier onlyPoolOwner(uint256 poolId) {
-        if (msg.sender != ownerOf[poolId]) revert Pool_OnlyPoolOwner(poolId, msg.sender);
-        _;
-    }
-
-    function togglePause(uint256 poolId) external onlyPoolOwner(poolId) {
-=======
     function togglePause(uint256 poolId) external {
         if (msg.sender != ownerOf[poolId]) revert Pool_OnlyPoolOwner(poolId, msg.sender);
->>>>>>> e1c4c6ca
         PoolData storage pool = poolDataFor[poolId];
         pool.isPaused = !pool.isPaused;
         emit PoolPauseToggled(poolId, pool.isPaused);
     }
 
-<<<<<<< HEAD
-    function setPoolCap(uint256 poolId, uint128 poolCap) external onlyPoolOwner(poolId) {
-=======
     function setPoolCap(uint256 poolId, uint128 poolCap) external {
         if (msg.sender != ownerOf[poolId]) revert Pool_OnlyPoolOwner(poolId, msg.sender);
->>>>>>> e1c4c6ca
         poolDataFor[poolId].poolCap = poolCap;
         emit PoolCapSet(poolId, poolCap);
     }
 
-<<<<<<< HEAD
-    function requestRateModelUpdate(uint256 poolId, address rateModel) external onlyPoolOwner(poolId) {
-=======
     function requestRateModelUpdate(uint256 poolId, address rateModel) external {
         if (msg.sender != ownerOf[poolId]) revert Pool_OnlyPoolOwner(poolId, msg.sender);
->>>>>>> e1c4c6ca
         RateModelUpdate memory rateModelUpdate =
             RateModelUpdate({rateModel: rateModel, validAfter: block.timestamp + TIMELOCK_DURATION});
 
@@ -393,11 +376,6 @@
         emit RateModelUpdateRequested(poolId, rateModel);
     }
 
-<<<<<<< HEAD
-    function acceptRateModelUpdate(uint256 poolId) external onlyPoolOwner(poolId) {
-        RateModelUpdate memory rateModelUpdate = rateModelUpdateFor[poolId];
-        if (rateModelUpdate.validAfter == 0) revert Pool_NoRateModelUpdate(poolId);
-=======
     function acceptRateModelUpdate(uint256 poolId) external {
         if (msg.sender != ownerOf[poolId]) revert Pool_OnlyPoolOwner(poolId, msg.sender);
         RateModelUpdate memory rateModelUpdate = rateModelUpdateFor[poolId];
@@ -405,18 +383,13 @@
         if (block.timestamp < rateModelUpdate.validAfter) {
             revert Pool_TimelockPending(poolId, block.timestamp, rateModelUpdate.validAfter);
         }
->>>>>>> e1c4c6ca
         poolDataFor[poolId].rateModel = rateModelUpdate.rateModel;
         delete rateModelUpdateFor[poolId];
         emit RateModelUpdated(poolId, rateModelUpdate.rateModel);
     }
 
-<<<<<<< HEAD
-    function rejectRateModelUpdate(uint256 poolId) external onlyPoolOwner(poolId) {
-=======
     function rejectRateModelUpdate(uint256 poolId) external {
         if (msg.sender != ownerOf[poolId]) revert Pool_OnlyPoolOwner(poolId, msg.sender);
->>>>>>> e1c4c6ca
         emit RateModelUpdateRejected(poolId, rateModelUpdateFor[poolId].rateModel);
         delete rateModelUpdateFor[poolId];
     }
