// SPDX-License-Identifier: MIT
pragma solidity ^0.8.24;

import "../BaseTest.t.sol";
import {RiskEngine} from "src/RiskEngine.sol";
import {FixedRateModel} from "../../src/irm/FixedRateModel.sol";
import {LinearRateModel} from "../../src/irm/LinearRateModel.sol";

import {Action, Operation} from "src/PositionManager.sol";

import {MockERC20} from "../mocks/MockERC20.sol";
import {FixedPriceOracle} from "src/oracle/FixedPriceOracle.sol";

contract RiskModuleUnitTests is BaseTest {
    address public position;
    address public positionOwner = makeAddr("positionOwner");
    FixedPriceOracle asset1Oracle = new FixedPriceOracle(10e18);
    FixedPriceOracle asset2Oracle = new FixedPriceOracle(0.5e18);

    function setUp() public override {
        super.setUp();

        vm.startPrank(protocolOwner);
        riskEngine.setOracle(address(asset1), address(asset1Oracle));
        riskEngine.setOracle(address(asset2), address(asset2Oracle));
        vm.stopPrank();

        asset1.mint(address(this), 10000 ether);
        asset1.approve(address(pool), 10000 ether);

        pool.deposit(linearRatePool, 10000 ether, address(0x9));
    }

    function testRiskEngineInit() public {
        RiskEngine testRiskEngine = new RiskEngine(address(registry), 0, 1e18);
        assertEq(address(testRiskEngine.registry()), address(registry));
        assertEq(testRiskEngine.minLtv(), uint256(0));
        assertEq(testRiskEngine.maxLtv(), uint256(1e18));
    }

    function testNoOracleFound(address asset) public {
        vm.assume(asset != address(asset1) && asset != address(asset2));
        vm.expectRevert(abi.encodeWithSelector(RiskEngine.RiskEngine_NoOracleFound.selector, asset));
        riskEngine.getOracleFor(asset);
    }

    function testOwnerCanUpdateLTV() public {
        uint256 startLtv = riskEngine.ltvFor(linearRatePool, address(asset1));
        assertEq(startLtv, 0);

        vm.startPrank(poolOwner);
        riskEngine.requestLtvUpdate(linearRatePool, address(asset1), 0.75e18);
<<<<<<< HEAD

        riskEngine.acceptLtvUpdate(linearRatePool, address(asset1));

        assertEq(riskEngine.ltvFor(linearRatePool, address(asset1)), 0.75e18);
=======

        riskEngine.acceptLtvUpdate(linearRatePool, address(asset1));

        assertEq(riskEngine.ltvFor(linearRatePool, address(asset1)), 0.75e18);
    }

    function testOnlyOwnerCanUpdateLTV(address sender) public {
        vm.assume(sender != poolOwner);

        vm.startPrank(sender);
        vm.expectRevert(abi.encodeWithSelector(RiskEngine.RiskEngine_OnlyPoolOwner.selector, linearRatePool, sender));
        riskEngine.requestLtvUpdate(linearRatePool, address(asset1), 0.75e18);
    }

    function testCannotUpdateLTVForUnknownAsset(address asset, uint256 ltv) public {
        vm.assume(asset != address(asset1) && asset != address(asset2));

        vm.prank(poolOwner);
        vm.expectRevert(abi.encodeWithSelector(RiskEngine.RiskEngine_NoOracleFound.selector, asset));
        riskEngine.requestLtvUpdate(linearRatePool, asset, ltv);
>>>>>>> e1c4c6ca
    }

    function testOwnerCanRejectLTVUpdated() public {
        // Set a starting non-zero ltv
        vm.startPrank(poolOwner);
        riskEngine.requestLtvUpdate(linearRatePool, address(asset1), 0.75e18);
        riskEngine.acceptLtvUpdate(linearRatePool, address(asset1));

        assertEq(riskEngine.ltvFor(linearRatePool, address(asset1)), 0.75e18);

        riskEngine.requestLtvUpdate(linearRatePool, address(asset1), 0.5e18);
        riskEngine.rejectLtvUpdate(linearRatePool, address(asset1));

        assertEq(riskEngine.ltvFor(linearRatePool, address(asset1)), 0.75e18);
<<<<<<< HEAD
=======
    }

    function testNoLTVUpdate(address asset) public {
        vm.prank(poolOwner);
        vm.expectRevert(abi.encodeWithSelector(RiskEngine.RiskEngine_NoLtvUpdate.selector, linearRatePool, asset));
        riskEngine.acceptLtvUpdate(linearRatePool, asset);
>>>>>>> e1c4c6ca
    }

    function testNonOwnerCannotUpdateLTV() public {
        vm.prank(poolOwner);
        riskEngine.requestLtvUpdate(linearRatePool, address(asset1), 0.75e18);

        vm.startPrank(makeAddr("notOwner"));
        vm.expectRevert();
        riskEngine.acceptLtvUpdate(linearRatePool, address(asset1));

        vm.expectRevert();
        riskEngine.rejectLtvUpdate(linearRatePool, address(asset1));

        assertEq(riskEngine.ltvFor(linearRatePool, address(asset1)), 0);
    }

    function testCannotSetLTVOutsideGlobalLimits() public {
        vm.prank(riskEngine.owner());
        riskEngine.setLtvBounds(0.25e18, 1.25e18);

        vm.startPrank(poolOwner);
        vm.expectRevert();
        riskEngine.requestLtvUpdate(linearRatePool, address(asset1), 0.24e18);

        vm.expectRevert();
        riskEngine.requestLtvUpdate(linearRatePool, address(asset1), 1.26e18);

        assertEq(riskEngine.ltvFor(linearRatePool, address(asset1)), 0);
    }

    function testCanUpdateRiskModule() public {
        vm.prank(protocolOwner);
        riskEngine.setRiskModule(address(0x3828342));
        assertEq(address(riskEngine.riskModule()), address(0x3828342));

        vm.startPrank(address(0x21));
        vm.expectRevert();
        riskEngine.setRiskModule(address(0x821813));
    }

    function testCannotUpdateLTVBeforeTimelock() public {
        vm.startPrank(poolOwner);
        riskEngine.requestLtvUpdate(linearRatePool, address(asset1), 0.75e18);
        riskEngine.acceptLtvUpdate(linearRatePool, address(asset1));

        riskEngine.requestLtvUpdate(linearRatePool, address(asset1), 0.5e18);

        vm.expectRevert();
        riskEngine.acceptLtvUpdate(linearRatePool, address(asset1));

        assertEq(riskEngine.ltvFor(linearRatePool, address(asset1)), 0.75e18);

        vm.warp(block.timestamp + 2 days);

        riskEngine.acceptLtvUpdate(linearRatePool, address(asset1));
    }
}<|MERGE_RESOLUTION|>--- conflicted
+++ resolved
@@ -50,12 +50,6 @@
 
         vm.startPrank(poolOwner);
         riskEngine.requestLtvUpdate(linearRatePool, address(asset1), 0.75e18);
-<<<<<<< HEAD
-
-        riskEngine.acceptLtvUpdate(linearRatePool, address(asset1));
-
-        assertEq(riskEngine.ltvFor(linearRatePool, address(asset1)), 0.75e18);
-=======
 
         riskEngine.acceptLtvUpdate(linearRatePool, address(asset1));
 
@@ -76,7 +70,6 @@
         vm.prank(poolOwner);
         vm.expectRevert(abi.encodeWithSelector(RiskEngine.RiskEngine_NoOracleFound.selector, asset));
         riskEngine.requestLtvUpdate(linearRatePool, asset, ltv);
->>>>>>> e1c4c6ca
     }
 
     function testOwnerCanRejectLTVUpdated() public {
@@ -91,15 +84,13 @@
         riskEngine.rejectLtvUpdate(linearRatePool, address(asset1));
 
         assertEq(riskEngine.ltvFor(linearRatePool, address(asset1)), 0.75e18);
-<<<<<<< HEAD
-=======
+
     }
 
     function testNoLTVUpdate(address asset) public {
         vm.prank(poolOwner);
         vm.expectRevert(abi.encodeWithSelector(RiskEngine.RiskEngine_NoLtvUpdate.selector, linearRatePool, asset));
         riskEngine.acceptLtvUpdate(linearRatePool, asset);
->>>>>>> e1c4c6ca
     }
 
     function testNonOwnerCannotUpdateLTV() public {
