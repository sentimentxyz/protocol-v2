--- conflicted
+++ resolved
@@ -9,10 +9,7 @@
 import {SuperPoolLens} from "src/lens/SuperPoolLens.sol";
 import {PortfolioLens} from "src/lens/PortfolioLens.sol";
 import {SuperPoolFactory} from "src/SuperPoolFactory.sol";
-<<<<<<< HEAD
 import {SuperPool} from "src/SuperPool.sol";
-=======
->>>>>>> e1c4c6ca
 import {Action, Operation, PositionManager} from "src/PositionManager.sol";
 
 import {UpgradeableBeacon} from "@openzeppelin/contracts/proxy/beacon/UpgradeableBeacon.sol";
@@ -40,10 +37,8 @@
     Pool public pool;
 
     address public user = makeAddr("user");
-<<<<<<< HEAD
     address public user2 = makeAddr("user2");
-=======
->>>>>>> e1c4c6ca
+
     address public lender = makeAddr("lender");
     address public poolOwner = makeAddr("poolOwner");
 
@@ -142,7 +137,6 @@
 
         address fixedRateModel = address(new FixedRateModel(1e18));
         address linearRateModel = address(new LinearRateModel(1e18, 2e18));
-<<<<<<< HEAD
         address fixedRateModel2 = address(new FixedRateModel(2e18));
         address linearRateModel2 = address(new LinearRateModel(2e18, 3e18));
 
@@ -153,13 +147,6 @@
         linearRatePool2 = pool.initializePool(poolOwner, address(asset1), linearRateModel2, 0, 0, type(uint128).max);
         alternateAssetPool = pool.initializePool(poolOwner, address(asset2), fixedRateModel, 0, 0, type(uint128).max);
         vm.stopPrank(); 
-=======
-
-        vm.startPrank(poolOwner);
-        fixedRatePool = pool.initializePool(poolOwner, address(asset1), fixedRateModel, 0, 0, type(uint128).max);
-        linearRatePool = pool.initializePool(poolOwner, address(asset1), linearRateModel, 0, 0, type(uint128).max);
-        vm.stopPrank();
->>>>>>> e1c4c6ca
     }
 
     function newPosition(address owner, bytes32 salt) internal view returns (address, Action memory) {
