// SPDX-License-Identifier: MIT
pragma solidity ^0.8.24;

/*//////////////////////////////////////////////////////////////
                            SuperPool
//////////////////////////////////////////////////////////////*/

// types
import { Pool } from "./Pool.sol";
import { IERC20 } from "@openzeppelin/contracts/token/ERC20/IERC20.sol";

// libraries
import { ReentrancyGuard } from "@openzeppelin/contracts/security/ReentrancyGuard.sol";
import { SafeERC20 } from "@openzeppelin/contracts/token/ERC20/utils/SafeERC20.sol";
import { Math } from "@openzeppelin/contracts/utils/math/Math.sol";

// contracts
import { Ownable } from "@openzeppelin/contracts/access/Ownable.sol";
import { IERC20Metadata } from "@openzeppelin/contracts/interfaces/IERC20Metadata.sol";
import { Pausable } from "@openzeppelin/contracts/security/Pausable.sol";
import { ERC20 } from "@openzeppelin/contracts/token/ERC20/ERC20.sol";

/// @title SuperPool
/// @notice Aggregator of underlying pools compliant with ERC4626
contract SuperPool is Ownable, Pausable, ReentrancyGuard, ERC20 {
    using Math for uint256;
    using SafeERC20 for IERC20;

    /// @notice The denominator for fixed point number calculations
    uint256 internal constant WAD = 1e18;
    /// @notice The maximum length of the deposit and withdraw queues
    uint256 public constant MAX_QUEUE_LENGTH = 8;

    uint8 internal immutable DECIMALS;
    /// @notice The singleton pool contract associated with this superpool
    Pool public immutable POOL;
    /// @notice The asset that is deposited in the superpool, and in turns its underling pools
    IERC20 internal immutable ASSET;
    /// @notice The fee, out of 1e18, taken from interest earned
    uint256 public fee;
    /// @notice The address that recieves all fees, taken in shares
    address public feeRecipient;
    /// @notice The maximum amount of assets that can be deposited in the SuperPool
    uint256 public superPoolCap;
    /// @notice The total amount of assets in the SuperPool
    uint256 public lastTotalAssets;
    /// @notice The queue of pool ids, in order, for depositing assets
    uint256[] public depositQueue;
    /// @notice The queue of pool ids, in order, for withdrawing assets
    uint256[] public withdrawQueue;
    /// @notice The caps of the pools, indexed by pool id
    mapping(uint256 poolId => uint256 cap) public poolCapFor;
    /// @notice The addresses that are allowed to reallocate assets
    mapping(address user => bool isAllocator) public isAllocator;

    /// @notice Pool added to the deposit and withdraw queue
    event PoolAdded(uint256 poolId);
    /// @notice Pool removed from the deposit and withdraw queue
    event PoolRemoved(uint256 poolId);
    /// @notice SuperPool fee was updated
    event SuperPoolFeeUpdated(uint256 fee);
    /// @notice Asset cap for an underlying pool was updated
    event PoolCapSet(uint256 poolId, uint256 cap);
    /// @notice SuperPool aggregate deposit asset cap was updated
    event SuperPoolCapUpdated(uint256 superPoolCap);
    /// @notice SuperPool fee recipient was updated
    event SuperPoolFeeRecipientUpdated(address feeRecipient);
    /// @notice Allocator status for a given address was updated
    event AllocatorUpdated(address allocator, bool isAllocator);
    /// @notice Assets were deposited to the SuperPool
    event Deposit(address indexed caller, address indexed owner, uint256 assets, uint256 shares);
    /// @notice Assets were withdrawn from the SuperPool
    event Withdraw(
        address indexed caller, address indexed receiver, address indexed owner, uint256 assets, uint256 shares
    );

<<<<<<< HEAD
    /// @notice Global asset cap for this SuperPool has been reached
    error SuperPool_SuperPoolCapReached();
=======
    /// @notice SuperPools with non-zero fees cannot have an address(0) fee recipient
    error SuperPool_ZeroFeeRecipient();
    /// @notice Invalid queue reorder parameters
    error SuperPool_InvalidQueueReorder();
    /// @notice Attempt to interact with a queue not in the SuperPool queue
    error SuperPool_PoolNotInQueue(uint256 poolId);
>>>>>>> af224be5
    /// @notice Attempt to deposit zero shares worth of assets to the pool
    error SuperPool_ZeroShareDeposit(address superpool, uint256 assets);
    /// @notice Attempt to mint zero asset worth of shares from the pool
    error SuperPool_ZeroAssetDeposit(address superpool, uint256 shares);
    /// @notice Insufficient Liquidity to service withdrawal
    error SuperPool_NotEnoughLiquidity(address superPool);
    /// @notice Reordered queue length does not match current queue length
    error SuperPool_QueueLengthMismatch(address superPool);
    /// @notice Number of pools in the queue exceeds MAX_QUEUE_LENGTH
    error SuperPool_MaxQueueLengthReached(address superPool);
    /// @notice Underlying pool asset does not match Super Pool asset
    error SuperPool_PoolAssetMismatch(address superPool, uint256 poolId);
    /// @notice Attempt to remove underlying pool with non-zero deposits
    error SuperPool_NonZeroPoolBalance(address superPool, uint256 poolId);
    /// @notice Function access is restricted to pool owners and allocators
    error SuperPool_OnlyAllocatorOrOwner(address superPool, address sender);

    /// @notice This function should only be called by the SuperPool Factory
    /// @param pool_ The address of the singelton pool contract
    /// @param asset_ The asset of the superpool, which should match all underling pools
    /// @param feeRecipient_ The address to initially receive the fee
    /// @param fee_ The fee, out of 1e18, taken from interest earned
    /// @param superPoolCap_ The maximum amount of assets that can be deposited in the SuperPool
    /// @param name_ The name of the SuperPool
    /// @param symbol_ The symbol of the SuperPool
    constructor(
        address pool_,
        address asset_,
        address feeRecipient_,
        uint256 fee_,
        uint256 superPoolCap_,
        string memory name_,
        string memory symbol_
    ) Ownable() ERC20(name_, symbol_) {
        POOL = Pool(pool_);
        ASSET = IERC20(asset_);
        DECIMALS = _tryGetAssetDecimals(ASSET);

        fee = fee_;
        feeRecipient = feeRecipient_;
        superPoolCap = superPoolCap_;
    }

    /// @notice Number of decimals used to get user representation of amounts
    function decimals() public view override returns (uint8) {
        return DECIMALS;
    }

    /// @notice Returns the address of the underlying token
    function asset() public view returns (address) {
        return address(ASSET);
    }

    /// @notice Fetch the total amount of assets under control of the SuperPool
    function totalAssets() public view returns (uint256) {
        uint256 assets = ASSET.balanceOf(address(this));

        uint256 depositQueueLength = depositQueue.length;
        for (uint256 i; i < depositQueueLength; ++i) {
            assets += POOL.getAssetsOf(depositQueue[i], address(this));
        }

        return assets;
    }

    /// @notice Converts an asset amount to a share amount, as defined by ERC4626
    /// @param assets The amount of assets
    /// @return shares The equivalent amount of shares
    function convertToShares(uint256 assets) public view virtual returns (uint256 shares) {
        (uint256 feeShares, uint256 newTotalAssets) = simulateAccrue();
        return _convertToShares(assets, newTotalAssets, totalSupply() + feeShares, Math.Rounding.Down);
    }

    /// @notice Converts a share amount to an asset amount, as defined by ERC4626
    /// @param shares The amount of shares
    /// @return assets The equivalent amount of assets
    function convertToAssets(uint256 shares) public view virtual returns (uint256 assets) {
        (uint256 feeShares, uint256 newTotalAssets) = simulateAccrue();
        return _convertToAssets(shares, newTotalAssets, totalSupply() + feeShares, Math.Rounding.Down);
    }

    /// @notice Fetch the maximum amount of assets that can be deposited in the SuperPool
    function maxDeposit(address) public view returns (uint256) {
        return _maxDeposit(totalAssets());
    }

    /// @notice Fetch the maximum amount of shares that can be minted from the SuperPool
    function maxMint(address) public view returns (uint256) {
        (uint256 feeShares, uint256 newTotalAssets) = simulateAccrue();
        return
            _convertToShares(_maxDeposit(newTotalAssets), newTotalAssets, totalSupply() + feeShares, Math.Rounding.Down);
    }

    /// @notice Fetch the maximum amount of assets that can be withdrawn by a depositor
    function maxWithdraw(address owner) public view returns (uint256) {
        (uint256 feeShares, uint256 newTotalAssets) = simulateAccrue();
        return _maxWithdraw(owner, newTotalAssets, totalSupply() + feeShares);
    }

    /// @notice Fetch the maximum amount of shares that can be redeemed by a depositor
    function maxRedeem(address owner) public view returns (uint256) {
        (uint256 feeShares, uint256 newTotalAssets) = simulateAccrue();
        uint256 newTotalShares = totalSupply() + feeShares;
        return _convertToShares(
            _maxWithdraw(owner, newTotalAssets, newTotalShares), newTotalAssets, newTotalShares, Math.Rounding.Down
        );
    }

    function previewDeposit(uint256 assets) public view virtual returns (uint256) {
        (uint256 feeShares, uint256 newTotalAssets) = simulateAccrue();
        return _convertToShares(assets, newTotalAssets, totalSupply() + feeShares, Math.Rounding.Down);
    }

    function previewMint(uint256 shares) public view virtual returns (uint256) {
        (uint256 feeShares, uint256 newTotalAssets) = simulateAccrue();
        return _convertToAssets(shares, newTotalAssets, totalSupply() + feeShares, Math.Rounding.Up);
    }

    function previewWithdraw(uint256 assets) public view virtual returns (uint256) {
        (uint256 feeShares, uint256 newTotalAssets) = simulateAccrue();
        return _convertToShares(assets, newTotalAssets, totalSupply() + feeShares, Math.Rounding.Up);
    }

    function previewRedeem(uint256 shares) public view virtual returns (uint256) {
        (uint256 feeShares, uint256 newTotalAssets) = simulateAccrue();
        return _convertToAssets(shares, newTotalAssets, totalSupply() + feeShares, Math.Rounding.Down);
    }

    /// @notice Deposits assets into the SuperPool
    /// @param assets The amount of assets to deposit
    /// @param receiver The address to receive the shares
    /// @return shares The amount of shares minted
    function deposit(uint256 assets, address receiver) public nonReentrant returns (uint256 shares) {
        accrue();
        shares = previewDeposit(assets);
        if (shares == 0) revert SuperPool_ZeroShareDeposit(address(this), assets);
        _deposit(receiver, assets, shares);
    }

    /// @notice Mints shares into the SuperPool
    /// @param shares The amount of shares to mint
    /// @param receiver The address to receive the shares
    /// @return assets The amount of assets deposited
    function mint(uint256 shares, address receiver) public nonReentrant returns (uint256 assets) {
        accrue();
        assets = previewMint(shares);
        if (assets == 0) revert SuperPool_ZeroAssetDeposit(address(this), shares);
        _deposit(receiver, assets, shares);
    }

    /// @notice Withdraws assets from the SuperPool
    /// @param assets The amount of assets to withdraw
    /// @param receiver The address to receive the assets
    /// @param owner The address to withdraw the assets from
    /// @return shares The amount of shares burned
    function withdraw(uint256 assets, address receiver, address owner) public nonReentrant returns (uint256 shares) {
        accrue();
        shares = previewWithdraw(assets);
        _withdraw(receiver, owner, assets, shares);
    }

    /// @notice Redeems shares from the SuperPool
    /// @param shares The amount of shares to redeem
    /// @param receiver The address to receive the assets
    /// @param owner The address to redeem the shares from
    /// @return assets The amount of assets redeemed
    function redeem(uint256 shares, address receiver, address owner) public nonReentrant returns (uint256 assets) {
        accrue();
        assets = previewRedeem(shares);
        _withdraw(receiver, owner, assets, shares);
    }

    /// @notice Fetch list of pool ids in the deposit and withdraw queue
    function pools() external view returns (uint256[] memory) {
        return depositQueue;
    }

    /// @notice Fetch number of pools in the deposit and withdraw queue
    function getPoolCount() external view returns (uint256) {
        return depositQueue.length;
    }

    /// @notice Accrue interest and fees for the SuperPool
    function accrue() public {
        (uint256 feeShares, uint256 newTotalAssets) = simulateAccrue();
        if (feeShares != 0) ERC20._mint(feeRecipient, feeShares);
        lastTotalAssets = newTotalAssets;
    }

    /// @notice Modify the maximum amount of assets that can be deposited to an underlying pool
    /// @dev If the cap is set below the assets in the pool, it becomes withdraw-only
    /// @param poolId The id of the pool to set the cap for
    /// @param cap The cap of the pool, 0 to remove the cap
    function setPoolCap(uint256 poolId, uint256 cap) external onlyOwner {
        // add new pool
        if (poolCapFor[poolId] == 0 && cap != 0) {
            _addPool(poolId);
            poolCapFor[poolId] = cap;
        }
        // remove existing pool
        else if (poolCapFor[poolId] != 0 && cap == 0) {
            _removePool(poolId);
            poolCapFor[poolId] = 0;
        } else if (poolCapFor[poolId] != 0 && cap != 0) {
            poolCapFor[poolId] = cap;
        } else {
            return; // handle pool == 0 && cap == 0
        }

        emit PoolCapSet(poolId, cap);
    }

    /// @notice Reorders the deposit queue, based in deposit priority
    /// @param indexes The new depositQueue, in order of priority
    function reorderDepositQueue(uint256[] calldata indexes) external onlyOwner {
        if (indexes.length != depositQueue.length) revert SuperPool_QueueLengthMismatch(address(this));
        depositQueue = _reorderQueue(depositQueue, indexes);
    }

    /// @notice Reorders the withdraw queue, based in withdraw priority
    /// @param indexes The new withdrawQueue, in order of priority
    function reorderWithdrawQueue(uint256[] calldata indexes) external onlyOwner {
        if (indexes.length != withdrawQueue.length) revert SuperPool_QueueLengthMismatch(address(this));
        withdrawQueue = _reorderQueue(withdrawQueue, indexes);
    }

    /// @notice Toggles whether or not an address is able to call reallocate
    /// @param allocator The address to toggle allocator status for
    function toggleAllocator(address allocator) external onlyOwner {
        isAllocator[allocator] = !isAllocator[allocator];
        emit AllocatorUpdated(allocator, isAllocator[allocator]);
    }

    /// @notice Sets the fee for the SuperPool
    /// @param _fee The fee, out of 1e18, to be taken from interest earned
    function setFee(uint256 _fee) external onlyOwner {
        accrue();
        if (_fee != 0 && feeRecipient == address(0)) revert SuperPool_ZeroFeeRecipient();
        fee = _fee;
        emit SuperPoolFeeUpdated(_fee);
    }

    /// @notice Sets the cap of the total amount of assets in the SuperPool
    /// @param _superPoolCap The cap of the SuperPool
    function setSuperpoolCap(uint256 _superPoolCap) external onlyOwner {
        superPoolCap = _superPoolCap;
        emit SuperPoolCapUpdated(_superPoolCap);
    }

    /// @notice Sets the address which fees are sent to
    /// @param _feeRecipient The new address to recieve fees
    function setFeeRecipient(address _feeRecipient) external onlyOwner {
        accrue();
        if (fee != 0 && _feeRecipient == address(0)) revert SuperPool_ZeroFeeRecipient();
        feeRecipient = _feeRecipient;
        emit SuperPoolFeeRecipientUpdated(_feeRecipient);
    }

    /// @notice Struct to hold a pair of pool id, and the delta in balance
    /// @custom:field pool     The pool id
    /// @custom:field assets   The amount of tokens to {deposit, remove} during reallocation
    struct ReallocateParams {
        uint256 poolId;
        uint256 assets;
    }

    /// @notice Reallocate assets between underlying pools
    /// @param withdraws A list of poolIds, and the amount to withdraw from them
    /// @param deposits A list of poolIds, and the amount to deposit to them
    function reallocate(ReallocateParams[] calldata withdraws, ReallocateParams[] calldata deposits) external {
        if (!isAllocator[msg.sender] && msg.sender != Ownable.owner()) {
            revert SuperPool_OnlyAllocatorOrOwner(address(this), msg.sender);
        }

        uint256 withdrawsLength = withdraws.length;
        for (uint256 i; i < withdrawsLength; ++i) {
            POOL.withdraw(withdraws[i].poolId, withdraws[i].assets, address(this), address(this));
        }

        uint256 depositsLength = deposits.length;
        for (uint256 i; i < depositsLength; ++i) {
            uint256 poolCap = poolCapFor[deposits[i].poolId];
            // disallow deposits to pool not associated with this SuperPool
            if (poolCap == 0) revert SuperPool_PoolNotInQueue(deposits[i].poolId);
            // respect pool cap
            uint256 assetsInPool = POOL.getAssetsOf(deposits[i].poolId, address(this));
            if (assetsInPool + deposits[i].assets < poolCap) {
                ASSET.approve(address(POOL), deposits[i].assets);
                POOL.deposit(deposits[i].poolId, deposits[i].assets, address(this));
            }
        }
    }

<<<<<<< HEAD
    function _convertToShares(uint256 assets, Math.Rounding rounding) public view virtual returns (uint256 shares) {
        shares = assets.mulDiv(totalSupply() + 10 ** DECIMALS, lastTotalAssets + 1, rounding);
=======
    /*//////////////////////////////////////////////////////////////
                               Internal
    //////////////////////////////////////////////////////////////*/

    function _convertToShares(
        uint256 _assets,
        uint256 _totalAssets,
        uint256 _totalShares,
        Math.Rounding _rounding
    ) public view virtual returns (uint256 shares) {
        shares = _assets.mulDiv(_totalShares + 1, _totalAssets + 1, _rounding);
>>>>>>> af224be5
    }

    function _convertToAssets(
        uint256 _shares,
        uint256 _totalAssets,
        uint256 _totalShares,
        Math.Rounding _rounding
    ) public view virtual returns (uint256 assets) {
        assets = _shares.mulDiv(_totalAssets + 1, _totalShares + 1, _rounding);
    }

    function _maxWithdraw(address _owner, uint256 _totalAssets, uint256 _totalShares) internal view returns (uint256) {
        uint256 totalLiquidity; // max assets that can be withdrawn based on superpool and underlying pool liquidity
        uint256 depositQueueLength = depositQueue.length;
        for (uint256 i; i < depositQueueLength; ++i) {
            totalLiquidity += POOL.getLiquidityOf(depositQueue[i]);
        }
        totalLiquidity += ASSET.balanceOf(address(this)); // unallocated assets in the superpool

        // return the minimum of totalLiquidity and _owner balance
        uint256 userAssets = _convertToAssets(ERC20.balanceOf(_owner), _totalAssets, _totalShares, Math.Rounding.Down);
        return totalLiquidity > userAssets ? userAssets : totalLiquidity;
    }

    /// @notice Fetch the maximum amount of assets that can be deposited in the SuperPool
    function _maxDeposit(uint256 _totalAssets) public view returns (uint256) {
        return superPoolCap > _totalAssets ? (superPoolCap - _totalAssets) : 0;
    }

    /// @dev Internal function to process ERC4626 deposits and mints
    /// @param receiver The address to receive the shares
    /// @param assets The amount of assets to deposit
    /// @param shares The amount of shares to mint, should be equivalent to assets

    function _deposit(address receiver, uint256 assets, uint256 shares) internal {
        // assume that lastTotalAssets are up to date
        if (lastTotalAssets + assets > superPoolCap) revert SuperPool_SuperPoolCapReached();
        // Need to transfer before minting or ERC777s could reenter.
        ASSET.safeTransferFrom(msg.sender, address(this), assets);
        ERC20._mint(receiver, shares);
        _supplyToPools(assets);
        lastTotalAssets += assets;
        emit Deposit(msg.sender, receiver, assets, shares);
    }

    /// @dev Internal function to process ERC4626 withdrawals and redemptions
    /// @param receiver The address to receive the assets
    /// @param owner The address to withdraw the assets from
    /// @param assets The amount of assets to withdraw
    /// @param shares The amount of shares to burn, should be equivalent to assets
    function _withdraw(address receiver, address owner, uint256 assets, uint256 shares) internal {
        _withdrawFromPools(assets);
        if (msg.sender != owner) ERC20._spendAllowance(owner, msg.sender, shares);
        ERC20._burn(owner, shares);
        lastTotalAssets -= assets;
        ASSET.safeTransfer(receiver, assets);
        emit Withdraw(msg.sender, receiver, owner, assets, shares);
    }

    /// @dev Internal function to loop through all pools, depositing assets sequentially until the cap is reached
    /// @param assets The amount of assets to deposit
    function _supplyToPools(uint256 assets) internal {
        uint256 depositQueueLength = depositQueue.length;
        for (uint256 i; i < depositQueueLength; ++i) {
            uint256 poolId = depositQueue[i];
            uint256 assetsInPool = POOL.getAssetsOf(poolId, address(this));

            if (assetsInPool < poolCapFor[poolId]) {
                uint256 supplyAmt = poolCapFor[poolId] - assetsInPool;
                if (assets < supplyAmt) supplyAmt = assets;
                ASSET.forceApprove(address(POOL), supplyAmt);

                // skip and move to the next pool in queue if deposit reverts
                try POOL.deposit(poolId, supplyAmt, address(this)) {
                    assets -= supplyAmt;
                } catch { }

                if (assets == 0) return;
            }
        }
    }

    /// @dev Internal function to loop through all pools, withdrawing assets first from available balance
    ///     then sequentially until the cap is reached
    /// @param assets The amount of assets to withdraw
    function _withdrawFromPools(uint256 assets) internal {
        uint256 assetsInSuperpool = ASSET.balanceOf(address(this));

        if (assetsInSuperpool >= assets) return;
        else assets -= assetsInSuperpool;

        uint256 withdrawQueueLength = withdrawQueue.length;
        for (uint256 i; i < withdrawQueueLength; ++i) {
            uint256 poolId = withdrawQueue[i];
            // withdrawAmt -> max assets that can be withdrawn from the underlying pool
            // optimistically try to withdraw all assets from this pool
            uint256 withdrawAmt = assets;

            // withdrawAmt cannot be greater than the assets deposited by the pool in the underlying pool
            uint256 assetsInPool = POOL.getAssetsOf(poolId, address(this));
            if (assetsInPool < withdrawAmt) withdrawAmt = assetsInPool;

            // withdrawAmt cannot be greater than the underlying pool liquidity
            uint256 poolLiquidity = POOL.getLiquidityOf(poolId);
            if (poolLiquidity < withdrawAmt) withdrawAmt = poolLiquidity;

            if (withdrawAmt > 0) {
                try POOL.withdraw(poolId, withdrawAmt, address(this), address(this)) {
                    assets -= withdrawAmt;
                } catch { }
            }

            if (assets == 0) return;
        }

        // We explicitly check assets == 0, and if so return, otherwise we revert directly here
        revert SuperPool_NotEnoughLiquidity(address(this));
    }

    /// @dev Internal function to add a pool to the SuperPool
    /// @param poolId The id of the pool to add
    function _addPool(uint256 poolId) internal {
        if (POOL.getPoolAssetFor(poolId) != address(ASSET)) revert SuperPool_PoolAssetMismatch(address(this), poolId);
        if (depositQueue.length == MAX_QUEUE_LENGTH) revert SuperPool_MaxQueueLengthReached(address(this));

        depositQueue.push(poolId);
        withdrawQueue.push(poolId);
    }

    /// @dev Internal function to remove a pool from the SuperPool
    /// @param poolId The id of the pool to remove, cannot be removed if the pool has non-zero balance
    function _removePool(uint256 poolId) internal onlyOwner {
        if (POOL.getAssetsOf(poolId, address(this)) != 0) revert SuperPool_NonZeroPoolBalance(address(this), poolId);

        // gas intensive ops that shift the entire array to preserve order
        _removeFromQueue(depositQueue, poolId);
        _removeFromQueue(withdrawQueue, poolId);

        emit PoolRemoved(poolId);
    }

    /// @dev Internal function to copy a queue to memory from storage
    /// @param queue The queue to copy
    /// @param indexes The new order of the queue
    /// @return newQueue A memory copy of the new queue
    function _reorderQueue(
        uint256[] storage queue,
        uint256[] calldata indexes
    ) internal view returns (uint256[] memory newQueue) {
        uint256 indexesLength = indexes.length;
        bool[] memory seen = new bool[](indexesLength);
        newQueue = new uint256[](indexesLength);

        for (uint256 i; i < indexesLength; ++i) {
            if (seen[indexes[i]]) revert SuperPool_InvalidQueueReorder();
            newQueue[i] = queue[indexes[i]];
            seen[indexes[i]] = true;
        }

        return newQueue;
    }

    /// @dev Internal function to remove a pool from a queue
    /// @param queue The queue to remove the pool from
    /// @param poolId The id of the pool to remove
    function _removeFromQueue(uint256[] storage queue, uint256 poolId) internal {
        uint256 toRemoveIdx;
        uint256 queueLength = queue.length;
        for (uint256 i; i < queueLength; ++i) {
            if (queue[i] == poolId) {
                toRemoveIdx = i;
                break;
            }
        }
        for (uint256 i = toRemoveIdx; i < queueLength - 1; ++i) {
            queue[i] = queue[i + 1];
        }
        queue.pop();
    }

    /// @dev Internal function to simulate the accrual of fees
    /// @return (feeShares, newTotalAssets) The amount of shares accrued and the new total assets
    function simulateAccrue() internal view returns (uint256, uint256) {
        uint256 newTotalAssets = totalAssets();
        uint256 interestAccrued = (newTotalAssets > lastTotalAssets) ? newTotalAssets - lastTotalAssets : 0;
        if (interestAccrued == 0 || fee == 0) return (0, newTotalAssets);

        uint256 feeAssets = interestAccrued.mulDiv(fee, WAD);
        uint256 feeShares = _convertToShares(feeAssets, newTotalAssets, totalSupply(), Math.Rounding.Down);

        return (feeShares, newTotalAssets);
    }

    function _tryGetAssetDecimals(IERC20 _asset) private view returns (uint8) {
        (bool success, bytes memory encodedDecimals) =
            address(_asset).staticcall(abi.encodeWithSelector(IERC20Metadata.decimals.selector));
        if (success && encodedDecimals.length >= 32) {
            uint256 returnedDecimals = abi.decode(encodedDecimals, (uint256));
            if (returnedDecimals <= type(uint8).max) return uint8(returnedDecimals);
        }
        return 18;
    }
}<|MERGE_RESOLUTION|>--- conflicted
+++ resolved
@@ -74,17 +74,14 @@
         address indexed caller, address indexed receiver, address indexed owner, uint256 assets, uint256 shares
     );
 
-<<<<<<< HEAD
     /// @notice Global asset cap for this SuperPool has been reached
     error SuperPool_SuperPoolCapReached();
-=======
     /// @notice SuperPools with non-zero fees cannot have an address(0) fee recipient
     error SuperPool_ZeroFeeRecipient();
     /// @notice Invalid queue reorder parameters
     error SuperPool_InvalidQueueReorder();
     /// @notice Attempt to interact with a queue not in the SuperPool queue
     error SuperPool_PoolNotInQueue(uint256 poolId);
->>>>>>> af224be5
     /// @notice Attempt to deposit zero shares worth of assets to the pool
     error SuperPool_ZeroShareDeposit(address superpool, uint256 assets);
     /// @notice Attempt to mint zero asset worth of shares from the pool
@@ -378,14 +375,6 @@
         }
     }
 
-<<<<<<< HEAD
-    function _convertToShares(uint256 assets, Math.Rounding rounding) public view virtual returns (uint256 shares) {
-        shares = assets.mulDiv(totalSupply() + 10 ** DECIMALS, lastTotalAssets + 1, rounding);
-=======
-    /*//////////////////////////////////////////////////////////////
-                               Internal
-    //////////////////////////////////////////////////////////////*/
-
     function _convertToShares(
         uint256 _assets,
         uint256 _totalAssets,
@@ -393,7 +382,6 @@
         Math.Rounding _rounding
     ) public view virtual returns (uint256 shares) {
         shares = _assets.mulDiv(_totalShares + 1, _totalAssets + 1, _rounding);
->>>>>>> af224be5
     }
 
     function _convertToAssets(
