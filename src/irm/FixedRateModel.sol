// SPDX-License-Identifier: MIT
pragma solidity ^0.8.24;

/*//////////////////////////////////////////////////////////////
                        FixedRateModel
//////////////////////////////////////////////////////////////*/

import { IRateModel } from "../interfaces/IRateModel.sol";
import { Math } from "@openzeppelin/contracts/utils/math/Math.sol";

/// @title FixedRateModel
/// @notice Rate model implementation with a fixed immutable rate
contract FixedRateModel is IRateModel {
    using Math for uint256;

    /// @notice Number of seconds in a year as per the rate model
    uint256 public constant SECONDS_PER_YEAR = 31_557_600; // 1 year = 365.25 days

    /// @notice Fixed interest rate for the rate model scaled to 18 decimals
    uint256 public immutable RATE;

    /// @param rate Fixed interest rate scaled to 18 decimals
    constructor(uint256 rate) {
        RATE = rate;
    }

    /// @notice Compute the amount of interest accrued since the last interest update
    /// @param lastUpdated Timestamp of the last interest update
    /// @param totalBorrows Total amount of assets borrowed from the pool
    /// @return interestAccrued Amount of interest accrued since the last interest update
    ///         denominated in terms of the given asset
    function getInterestAccrued(uint256 lastUpdated, uint256 totalBorrows, uint256) external view returns (uint256 interestAccrued) {
        // [ROUND] rateFactor is rounded up, in favor of the protocol
<<<<<<< HEAD
        uint256 rateFactor = ((block.timestamp - lastUpdated)).mulDiv(RATE, SECONDS_PER_YEAR, Math.Rounding.Up);
=======
        // rateFactor = time delta * apr / secondsPerYear
        uint256 rateFactor = ((block.timestamp - lastUpdated)).mulDiv(RATE, SECONDS_PER_YEAR, Math.Rounding.Ceil);
>>>>>>> 9f77cc50

        // [ROUND] interest accrued is rounded up, in favor of the protocol
<<<<<<< HEAD
        return borrows.mulDiv(rateFactor, 1e18, Math.Rounding.Up);
=======
        // interestAccrued = borrows * rateFactor
        return totalBorrows.mulDiv(rateFactor, 1e18, Math.Rounding.Ceil);
>>>>>>> 9f77cc50
    }

    /// @notice Fetch the instantaneous borrow interest rate for a given pool state
    /// @return interestRate Instantaneous interest rate for the given pool state, scaled by 18 decimals
    function getInterestRate(uint256, uint256) external view returns (uint256 interestRate) {
        return RATE;
    }
}<|MERGE_RESOLUTION|>--- conflicted
+++ resolved
@@ -31,20 +31,12 @@
     ///         denominated in terms of the given asset
     function getInterestAccrued(uint256 lastUpdated, uint256 totalBorrows, uint256) external view returns (uint256 interestAccrued) {
         // [ROUND] rateFactor is rounded up, in favor of the protocol
-<<<<<<< HEAD
+        // rateFactor = time delta * apr / secondsPerYear
         uint256 rateFactor = ((block.timestamp - lastUpdated)).mulDiv(RATE, SECONDS_PER_YEAR, Math.Rounding.Up);
-=======
-        // rateFactor = time delta * apr / secondsPerYear
-        uint256 rateFactor = ((block.timestamp - lastUpdated)).mulDiv(RATE, SECONDS_PER_YEAR, Math.Rounding.Ceil);
->>>>>>> 9f77cc50
 
         // [ROUND] interest accrued is rounded up, in favor of the protocol
-<<<<<<< HEAD
-        return borrows.mulDiv(rateFactor, 1e18, Math.Rounding.Up);
-=======
         // interestAccrued = borrows * rateFactor
-        return totalBorrows.mulDiv(rateFactor, 1e18, Math.Rounding.Ceil);
->>>>>>> 9f77cc50
+        return totalBorrows.mulDiv(rateFactor, 1e18, Math.Rounding.Up);
     }
 
     /// @notice Fetch the instantaneous borrow interest rate for a given pool state
