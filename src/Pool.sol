// SPDX-License-Identifier: MIT
pragma solidity ^0.8.23;

// types
import {IRateModel} from "./interfaces/IRateModel.sol";
import {IERC20} from "@openzeppelin/contracts/token/ERC20/IERC20.sol";
import {IERC4626} from "@openzeppelin/contracts/interfaces/IERC4626.sol";
// libraries
import {Math} from "@openzeppelin/contracts/utils/math/Math.sol";
import {SafeERC20} from "@openzeppelin/contracts/token/ERC20/utils/SafeERC20.sol";
// contracts
import {OwnableUpgradeable} from "@openzeppelin/contracts-upgradeable/access/OwnableUpgradeable.sol";
import {PausableUpgradeable} from "@openzeppelin/contracts-upgradeable/utils/PausableUpgradeable.sol";
import {ERC20Upgradeable} from "@openzeppelin/contracts-upgradeable/token/ERC20/ERC20Upgradeable.sol";
import {ERC4626Upgradeable} from "@openzeppelin/contracts-upgradeable/token/ERC20/extensions/ERC4626Upgradeable.sol";

contract Pool is OwnableUpgradeable, PausableUpgradeable, ERC4626Upgradeable {
    using Math for uint256;
    using SafeERC20 for IERC20;

    IRateModel public rateModel;
    address immutable positionManager;

    uint256 public lastUpdated; // last time ping() was called
    uint256 public originationFee; // accrued to pool owner

    uint256 public totalBorrows; // cached total pool debt, call getBorrows() for up to date value
    uint256 public totalBorrowShares;

    mapping(address position => uint256 borrowShares) borrowSharesOf;

    error ZeroShares();
    error PositionManagerOnly();

<<<<<<< HEAD
    constructor(address asset, string memory name_, string memory symbol_)
        Ownable(msg.sender)
        ERC20(name_, symbol_)
        ERC4626(IERC20(asset))
    {}
=======
    constructor() {
        _disableInitializers();
    }

    function initialize(address asset, string memory _name, string memory _symbol) public initializer {
        OwnableUpgradeable.__Ownable_init(msg.sender);
        PausableUpgradeable.__Pausable_init();
        ERC20Upgradeable.__ERC20_init(_name, _symbol);
        ERC4626Upgradeable.__ERC4626_init(IERC20(asset));
    }
>>>>>>> 580202ca

    // Pool Actions

    /// @return borrowShares the amount of shares minted
    function borrow(address position, uint256 amt) external whenNotPaused returns (uint256 borrowShares) {
        if (msg.sender != positionManager) revert PositionManagerOnly();
        ping(); // accrue pending interest

        // update borrows
        borrowShares = convertAssetToBorrowShares(amt);
        if (borrowShares == 0) revert ZeroShares();
        // update total pool debt, notional
        totalBorrows += amt;
        // update total pool debt, shares
        totalBorrowShares += borrowShares;
        // update position debt, shares
        borrowSharesOf[position] += borrowShares;

        // accrue origination fee
        uint256 fee = amt.mulDiv(originationFee, 1e18, Math.Rounding.Floor);
        // send origination fee to owner
        IERC20(asset()).safeTransfer(owner(), fee);
        // send borrowed assets to position
        IERC20(asset()).safeTransfer(position, amt - fee);
    }

    /// @dev assume assets have already been transferred successfully in the same txn
    /// @return the remaining shares owned in the position
    function repay(address position, uint256 amt) external returns (uint256) {
        if (msg.sender != positionManager) revert PositionManagerOnly();
        // accrue pending interest
        ping();

        // update borrows
        uint256 borrowShares = convertAssetToBorrowShares(amt);
        if (borrowShares == 0) revert ZeroShares();

        // update total pool debt, notional
        totalBorrows -= amt;
        // update total pool debt, shares
        totalBorrowShares -= borrowShares;
        // remaining position debt, in shares
        return (borrowSharesOf[position] -= borrowShares);
    }

    // View Functions

    /// @notice fetch total notional pool borrows
    function getBorrows() public view returns (uint256) {
<<<<<<< HEAD
        return totalBorrows.mulDiv(1e18 + IRateModel(rateModel).rateFactor(lastUpdated), 1e18, Math.Rounding.Ceil);
=======
        return totalBorrows.mulDiv(1e18 + IRateModel(rateModel).rateFactor(), 1e18, Math.Rounding.Ceil);
>>>>>>> 580202ca
    }

    /// @notice fetch total notional pool borrows for a given position
    function getBorrowsOf(address position) public view returns (uint256) {
        return convertBorrowSharesToAsset(borrowSharesOf[position]);
    }

    /// @notice accrue pending interest and update pool state
    function ping() public {
        totalBorrows = getBorrows();
        lastUpdated = block.timestamp;
    }

    /// @notice return total notional assets managed by pool, including lent out assets
    function totalAssets() public view override returns (uint256) {
        return IERC20(asset()).balanceOf(address(this)) + getBorrows();
    }

    /// @notice convert notional asset amount to borrow shares
    function convertAssetToBorrowShares(uint256 amt) internal view returns (uint256) {
        return totalBorrowShares == 0 ? amt : amt.mulDiv(totalBorrowShares, getBorrows(), Math.Rounding.Ceil);
    }

    /// @notice convert borrow shares to notional asset amount
    function convertBorrowSharesToAsset(uint256 amt) internal view returns (uint256) {
        return totalBorrowShares == 0 ? amt : amt.mulDiv(getBorrows(), totalBorrowShares, Math.Rounding.Floor);
    }

    // ERC4626 Functions

    function deposit(uint256 assets, address receiver) public override returns (uint256) {
        ping();
        return super.deposit(assets, receiver);
    }

    function mint(uint256 shares, address receiver) public override returns (uint256) {
        ping();
        return super.mint(shares, receiver);
    }

    function withdraw(uint256 assets, address receiver, address owner) public override returns (uint256) {
        ping();
        return super.withdraw(assets, receiver, owner);
    }

    function redeem(uint256 shares, address receiver, address owner) public override returns (uint256) {
        ping();
        return super.redeem(shares, receiver, owner);
    }

    // Admin Functions

<<<<<<< HEAD
    function setPositionManager(address _positionManager) external onlyOwner {
        positionManager = _positionManager;
    }

=======
>>>>>>> 580202ca
    function setRateModel(address _rateModel) external onlyOwner {
        rateModel = IRateModel(_rateModel);
    }

    function setOriginationFee(uint256 _originationFee) external onlyOwner {
        originationFee = _originationFee;
    }
}<|MERGE_RESOLUTION|>--- conflicted
+++ resolved
@@ -32,13 +32,6 @@
     error ZeroShares();
     error PositionManagerOnly();
 
-<<<<<<< HEAD
-    constructor(address asset, string memory name_, string memory symbol_)
-        Ownable(msg.sender)
-        ERC20(name_, symbol_)
-        ERC4626(IERC20(asset))
-    {}
-=======
     constructor() {
         _disableInitializers();
     }
@@ -49,7 +42,6 @@
         ERC20Upgradeable.__ERC20_init(_name, _symbol);
         ERC4626Upgradeable.__ERC4626_init(IERC20(asset));
     }
->>>>>>> 580202ca
 
     // Pool Actions
 
@@ -99,11 +91,7 @@
 
     /// @notice fetch total notional pool borrows
     function getBorrows() public view returns (uint256) {
-<<<<<<< HEAD
         return totalBorrows.mulDiv(1e18 + IRateModel(rateModel).rateFactor(lastUpdated), 1e18, Math.Rounding.Ceil);
-=======
-        return totalBorrows.mulDiv(1e18 + IRateModel(rateModel).rateFactor(), 1e18, Math.Rounding.Ceil);
->>>>>>> 580202ca
     }
 
     /// @notice fetch total notional pool borrows for a given position
@@ -156,13 +144,10 @@
 
     // Admin Functions
 
-<<<<<<< HEAD
     function setPositionManager(address _positionManager) external onlyOwner {
         positionManager = _positionManager;
     }
 
-=======
->>>>>>> 580202ca
     function setRateModel(address _rateModel) external onlyOwner {
         rateModel = IRateModel(_rateModel);
     }
