// SPDX-License-Identifier: MIT
pragma solidity ^0.8.24;

/*//////////////////////////////////////////////////////////////
                            Imports
//////////////////////////////////////////////////////////////*/

// contracts
import {SuperPool} from "./SuperPool.sol";

/*//////////////////////////////////////////////////////////////
                        SuperPoolFactory
//////////////////////////////////////////////////////////////*/

contract SuperPoolFactory {
    /*//////////////////////////////////////////////////////////////
                               Storage
    //////////////////////////////////////////////////////////////*/

<<<<<<< HEAD
    // all superpools from this factory point to a single impl
    address public immutable POOL;

=======
>>>>>>> e1c4c6ca
    /*//////////////////////////////////////////////////////////////
                                Events
    //////////////////////////////////////////////////////////////*/

    event SuperPoolDeployed(address indexed owner, address superPool, string name, string symbol);

    /*//////////////////////////////////////////////////////////////
<<<<<<< HEAD
                             Constructor
    //////////////////////////////////////////////////////////////*/

    constructor(address _pool) {
        // each factory is associated with an immutable superpool impl. initally all instances share
        // the same implementation but they can be upgraded individually, if needed
        POOL = _pool;
    }

    /*//////////////////////////////////////////////////////////////
                          External Functions
    //////////////////////////////////////////////////////////////*/

    function deploy(address owner, SuperPool.SuperPoolInitParams calldata params) external returns (address) {
        // deploy a new superpool as a transparent proxy pointing to the impl for this factory
        SuperPool superPool = new SuperPool(POOL, params);
=======
                          External Functions
    //////////////////////////////////////////////////////////////*/

    function deploy(
        address owner,
        address asset,
        address feeRecipient,
        uint256 fee,
        uint256 superPoolCap,
        string calldata name,
        string calldata symbol
    ) external {
        // deploy a new superpool as a transparent proxy pointing to the impl for this factory
        SuperPool superPool = new SuperPool(asset, feeRecipient, fee, superPoolCap, name, symbol);
>>>>>>> e1c4c6ca

        // transfer superpool ownership to specified owner
        superPool.transferOwnership(owner);

        // log superpool creation
<<<<<<< HEAD
        emit SuperPoolDeployed(owner, address(superPool), params.name, params.symbol);

        return address(superPool);
=======
        emit SuperPoolDeployed(owner, address(superPool), name, symbol);
>>>>>>> e1c4c6ca
    }
}<|MERGE_RESOLUTION|>--- conflicted
+++ resolved
@@ -16,13 +16,9 @@
     /*//////////////////////////////////////////////////////////////
                                Storage
     //////////////////////////////////////////////////////////////*/
-
-<<<<<<< HEAD
     // all superpools from this factory point to a single impl
     address public immutable POOL;
 
-=======
->>>>>>> e1c4c6ca
     /*//////////////////////////////////////////////////////////////
                                 Events
     //////////////////////////////////////////////////////////////*/
@@ -30,7 +26,6 @@
     event SuperPoolDeployed(address indexed owner, address superPool, string name, string symbol);
 
     /*//////////////////////////////////////////////////////////////
-<<<<<<< HEAD
                              Constructor
     //////////////////////////////////////////////////////////////*/
 
@@ -44,13 +39,6 @@
                           External Functions
     //////////////////////////////////////////////////////////////*/
 
-    function deploy(address owner, SuperPool.SuperPoolInitParams calldata params) external returns (address) {
-        // deploy a new superpool as a transparent proxy pointing to the impl for this factory
-        SuperPool superPool = new SuperPool(POOL, params);
-=======
-                          External Functions
-    //////////////////////////////////////////////////////////////*/
-
     function deploy(
         address owner,
         address asset,
@@ -59,21 +47,16 @@
         uint256 superPoolCap,
         string calldata name,
         string calldata symbol
-    ) external {
+    ) external returns (address) {
         // deploy a new superpool as a transparent proxy pointing to the impl for this factory
-        SuperPool superPool = new SuperPool(asset, feeRecipient, fee, superPoolCap, name, symbol);
->>>>>>> e1c4c6ca
+        SuperPool superPool = new SuperPool(POOL, asset, feeRecipient, fee, superPoolCap, name, symbol);
 
         // transfer superpool ownership to specified owner
         superPool.transferOwnership(owner);
 
         // log superpool creation
-<<<<<<< HEAD
         emit SuperPoolDeployed(owner, address(superPool), params.name, params.symbol);
 
         return address(superPool);
-=======
-        emit SuperPoolDeployed(owner, address(superPool), name, symbol);
->>>>>>> e1c4c6ca
     }
 }