// SPDX-License-Identifier: MIT
pragma solidity ^0.8.24;

/*//////////////////////////////////////////////////////////////
                            SuperPool
//////////////////////////////////////////////////////////////*/

// types
import { Pool } from "./Pool.sol";
import { IERC20 } from "@openzeppelin/contracts/token/ERC20/IERC20.sol";

// libraries
import { ReentrancyGuard } from "@openzeppelin/contracts/security/ReentrancyGuard.sol";
import { SafeERC20 } from "@openzeppelin/contracts/token/ERC20/utils/SafeERC20.sol";
import { Math } from "@openzeppelin/contracts/utils/math/Math.sol";

// contracts
import { Ownable } from "@openzeppelin/contracts/access/Ownable.sol";
import { IERC20Metadata } from "@openzeppelin/contracts/interfaces/IERC20Metadata.sol";
import { Pausable } from "@openzeppelin/contracts/security/Pausable.sol";
import { ERC20 } from "@openzeppelin/contracts/token/ERC20/ERC20.sol";

/// @title SuperPool
/// @notice Aggregator of underlying pools compliant with ERC4626
contract SuperPool is Ownable, Pausable, ReentrancyGuard, ERC20 {
    using Math for uint256;
    using SafeERC20 for IERC20;

    /// @notice The denominator for fixed point number calculations
    uint256 internal constant WAD = 1e18;
    /// @notice The maximum length of the deposit and withdraw queues
    uint256 public constant MAX_QUEUE_LENGTH = 8;

    uint8 internal immutable DECIMALS;
    /// @notice The singleton pool contract associated with this superpool
    Pool public immutable POOL;
    /// @notice The asset that is deposited in the superpool, and in turns its underling pools
    IERC20 internal immutable ASSET;
    /// @notice The fee, out of 1e18, taken from interest earned
    uint256 public fee;
    /// @notice The address that recieves all fees, taken in shares
    address public feeRecipient;
    /// @notice The maximum amount of assets that can be deposited in the SuperPool
    uint256 public superPoolCap;
    /// @notice The total amount of assets in the SuperPool
    uint256 public lastTotalAssets;
    /// @notice The queue of pool ids, in order, for depositing assets
    uint256[] public depositQueue;
    /// @notice The queue of pool ids, in order, for withdrawing assets
    uint256[] public withdrawQueue;
    /// @notice The caps of the pools, indexed by pool id
    mapping(uint256 poolId => uint256 cap) public poolCapFor;
    /// @notice The addresses that are allowed to reallocate assets
    mapping(address user => bool isAllocator) public isAllocator;

    /// @notice Pool added to the deposit and withdraw queue
    event PoolAdded(uint256 poolId);
    /// @notice Pool removed from the deposit and withdraw queue
    event PoolRemoved(uint256 poolId);
    /// @notice SuperPool fee was updated
    event SuperPoolFeeUpdated(uint256 fee);
    /// @notice Asset cap for an underlying pool was updated
    event PoolCapSet(uint256 poolId, uint256 cap);
    /// @notice SuperPool aggregate deposit asset cap was updated
    event SuperPoolCapUpdated(uint256 superPoolCap);
    /// @notice SuperPool fee recipient was updated
    event SuperPoolFeeRecipientUpdated(address feeRecipient);
    /// @notice Allocator status for a given address was updated
    event AllocatorUpdated(address allocator, bool isAllocator);
    /// @notice Assets were deposited to the SuperPool
    event Deposit(address indexed caller, address indexed owner, uint256 assets, uint256 shares);
    /// @notice Assets were withdrawn from the SuperPool
    event Withdraw(
        address indexed caller, address indexed receiver, address indexed owner, uint256 assets, uint256 shares
    );

<<<<<<< HEAD
    /// @notice Invalid queue reorder parameters
    error SuperPool_InvalidQueueReorder();
=======
    /// @notice Attempt to interact with a queue not in the SuperPool queue
    error SuperPool_PoolNotInQueue(uint256 poolId);
>>>>>>> 0e203099
    /// @notice Attempt to deposit zero shares worth of assets to the pool
    error SuperPool_ZeroShareDeposit(address superpool, uint256 assets);
    /// @notice Attempt to mint zero asset worth of shares from the pool
    error SuperPool_ZeroAssetDeposit(address superpool, uint256 shares);
    /// @notice Insufficient Liquidity to service withdrawal
    error SuperPool_NotEnoughLiquidity(address superPool);
    /// @notice Reordered queue length does not match current queue length
    error SuperPool_QueueLengthMismatch(address superPool);
    /// @notice Number of pools in the queue exceeds MAX_QUEUE_LENGTH
    error SuperPool_MaxQueueLengthReached(address superPool);
    /// @notice Underlying pool asset does not match Super Pool asset
    error SuperPool_PoolAssetMismatch(address superPool, uint256 poolId);
    /// @notice Attempt to remove underlying pool with non-zero deposits
    error SuperPool_NonZeroPoolBalance(address superPool, uint256 poolId);
    /// @notice Function access is restricted to pool owners and allocators
    error SuperPool_OnlyAllocatorOrOwner(address superPool, address sender);

    /// @notice This function should only be called by the SuperPool Factory
    /// @param pool_ The address of the singelton pool contract
    /// @param asset_ The asset of the superpool, which should match all underling pools
    /// @param feeRecipient_ The address to initially receive the fee
    /// @param fee_ The fee, out of 1e18, taken from interest earned
    /// @param superPoolCap_ The maximum amount of assets that can be deposited in the SuperPool
    /// @param name_ The name of the SuperPool
    /// @param symbol_ The symbol of the SuperPool
    constructor(
        address pool_,
        address asset_,
        address feeRecipient_,
        uint256 fee_,
        uint256 superPoolCap_,
        string memory name_,
        string memory symbol_
    ) Ownable() ERC20(name_, symbol_) {
        POOL = Pool(pool_);
        ASSET = IERC20(asset_);
        DECIMALS = _tryGetAssetDecimals(ASSET);

        fee = fee_;
        feeRecipient = feeRecipient_;
        superPoolCap = superPoolCap_;
    }

    /// @notice Number of decimals used to get user representation of amounts
    function decimals() public view override returns (uint8) {
        return DECIMALS;
    }

    /// @notice Returns the address of the underlying token
    function asset() public view returns (address) {
        return address(ASSET);
    }

    /// @notice Fetch the total amount of assets under control of the SuperPool
    function totalAssets() public view returns (uint256) {
        uint256 assets = ASSET.balanceOf(address(this));

        uint256 depositQueueLength = depositQueue.length;
        for (uint256 i; i < depositQueueLength; ++i) {
            assets += POOL.getAssetsOf(depositQueue[i], address(this));
        }

        return assets;
    }

    /// @notice Converts an asset amount to a share amount, as defined by ERC4626
    /// @param assets The amount of assets
    /// @return shares The equivalent amount of shares
    function convertToShares(uint256 assets) public view virtual returns (uint256 shares) {
        (uint256 feeShares, uint256 newTotalAssets) = simulateAccrue();
        return _convertToShares(assets, newTotalAssets, totalSupply() + feeShares, Math.Rounding.Down);
    }

    /// @notice Converts a share amount to an asset amount, as defined by ERC4626
    /// @param shares The amount of shares
    /// @return assets The equivalent amount of assets
    function convertToAssets(uint256 shares) public view virtual returns (uint256 assets) {
        (uint256 feeShares, uint256 newTotalAssets) = simulateAccrue();
        return _convertToAssets(shares, newTotalAssets, totalSupply() + feeShares, Math.Rounding.Down);
    }

    /// @notice Fetch the maximum amount of assets that can be deposited in the SuperPool
    function maxDeposit(address) public view returns (uint256) {
        return _maxDeposit(totalAssets());
    }

    /// @notice Fetch the maximum amount of shares that can be minted from the SuperPool
    function maxMint(address) public view returns (uint256) {
        (uint256 feeShares, uint256 newTotalAssets) = simulateAccrue();
        return
            _convertToShares(_maxDeposit(newTotalAssets), newTotalAssets, totalSupply() + feeShares, Math.Rounding.Down);
    }

    /// @notice Fetch the maximum amount of assets that can be withdrawn by a depositor
    function maxWithdraw(address owner) public view returns (uint256) {
        (uint256 feeShares, uint256 newTotalAssets) = simulateAccrue();
        return _maxWithdraw(owner, newTotalAssets, totalSupply() + feeShares);
    }

    /// @notice Fetch the maximum amount of shares that can be redeemed by a depositor
    function maxRedeem(address owner) public view returns (uint256) {
        (uint256 feeShares, uint256 newTotalAssets) = simulateAccrue();
        uint256 newTotalShares = totalSupply() + feeShares;
        return _convertToShares(
            _maxWithdraw(owner, newTotalAssets, newTotalShares), newTotalAssets, newTotalShares, Math.Rounding.Down
        );
    }

    function previewDeposit(uint256 assets) public view virtual returns (uint256) {
        (uint256 feeShares, uint256 newTotalAssets) = simulateAccrue();
        return _convertToShares(assets, newTotalAssets, totalSupply() + feeShares, Math.Rounding.Down);
    }

    function previewMint(uint256 shares) public view virtual returns (uint256) {
        (uint256 feeShares, uint256 newTotalAssets) = simulateAccrue();
        return _convertToAssets(shares, newTotalAssets, totalSupply() + feeShares, Math.Rounding.Up);
    }

    function previewWithdraw(uint256 assets) public view virtual returns (uint256) {
        (uint256 feeShares, uint256 newTotalAssets) = simulateAccrue();
        return _convertToShares(assets, newTotalAssets, totalSupply() + feeShares, Math.Rounding.Up);
    }

    function previewRedeem(uint256 shares) public view virtual returns (uint256) {
        (uint256 feeShares, uint256 newTotalAssets) = simulateAccrue();
        return _convertToAssets(shares, newTotalAssets, totalSupply() + feeShares, Math.Rounding.Down);
    }

    /// @notice Deposits assets into the SuperPool
    /// @param assets The amount of assets to deposit
    /// @param receiver The address to receive the shares
    /// @return shares The amount of shares minted
    function deposit(uint256 assets, address receiver) public nonReentrant returns (uint256 shares) {
        accrue();
        shares = previewDeposit(assets);
        if (shares == 0) revert SuperPool_ZeroShareDeposit(address(this), assets);
        _deposit(receiver, assets, shares);
    }

    /// @notice Mints shares into the SuperPool
    /// @param shares The amount of shares to mint
    /// @param receiver The address to receive the shares
    /// @return assets The amount of assets deposited
    function mint(uint256 shares, address receiver) public nonReentrant returns (uint256 assets) {
        accrue();
        assets = previewMint(shares);
        if (assets == 0) revert SuperPool_ZeroAssetDeposit(address(this), shares);
        _deposit(receiver, assets, shares);
    }

    /// @notice Withdraws assets from the SuperPool
    /// @param assets The amount of assets to withdraw
    /// @param receiver The address to receive the assets
    /// @param owner The address to withdraw the assets from
    /// @return shares The amount of shares burned
    function withdraw(uint256 assets, address receiver, address owner) public nonReentrant returns (uint256 shares) {
        accrue();
        shares = previewWithdraw(assets);
        _withdraw(receiver, owner, assets, shares);
    }

    /// @notice Redeems shares from the SuperPool
    /// @param shares The amount of shares to redeem
    /// @param receiver The address to receive the assets
    /// @param owner The address to redeem the shares from
    /// @return assets The amount of assets redeemed
    function redeem(uint256 shares, address receiver, address owner) public nonReentrant returns (uint256 assets) {
        accrue();
        assets = previewRedeem(shares);
        _withdraw(receiver, owner, assets, shares);
    }

    /// @notice Fetch list of pool ids in the deposit and withdraw queue
    function pools() external view returns (uint256[] memory) {
        return depositQueue;
    }

    /// @notice Fetch number of pools in the deposit and withdraw queue
    function getPoolCount() external view returns (uint256) {
        return depositQueue.length;
    }

    /// @notice Accrue interest and fees for the SuperPool
    function accrue() public {
        (uint256 feeShares, uint256 newTotalAssets) = simulateAccrue();
        if (feeShares != 0) ERC20._mint(feeRecipient, feeShares);
        lastTotalAssets = newTotalAssets;
    }

    /// @notice Modify the maximum amount of assets that can be deposited to an underlying pool
    /// @dev If the cap is set below the assets in the pool, it becomes withdraw-only
    /// @param poolId The id of the pool to set the cap for
    /// @param cap The cap of the pool, 0 to remove the cap
    function setPoolCap(uint256 poolId, uint256 cap) external onlyOwner {
        // add new pool
        if (poolCapFor[poolId] == 0 && cap != 0) {
            _addPool(poolId);
            poolCapFor[poolId] = cap;
        }
        // remove existing pool
        else if (poolCapFor[poolId] != 0 && cap == 0) {
            _removePool(poolId);
            poolCapFor[poolId] = 0;
        } else if (poolCapFor[poolId] != 0 && cap != 0) {
            poolCapFor[poolId] = cap;
        } else {
            return; // handle pool == 0 && cap == 0
        }

        emit PoolCapSet(poolId, cap);
    }

    /// @notice Reorders the deposit queue, based in deposit priority
    /// @param indexes The new depositQueue, in order of priority
    function reorderDepositQueue(uint256[] calldata indexes) external onlyOwner {
        if (indexes.length != depositQueue.length) revert SuperPool_QueueLengthMismatch(address(this));
        depositQueue = _reorderQueue(depositQueue, indexes);
    }

    /// @notice Reorders the withdraw queue, based in withdraw priority
    /// @param indexes The new withdrawQueue, in order of priority
    function reorderWithdrawQueue(uint256[] calldata indexes) external onlyOwner {
        if (indexes.length != withdrawQueue.length) revert SuperPool_QueueLengthMismatch(address(this));
        withdrawQueue = _reorderQueue(withdrawQueue, indexes);
    }

    /// @notice Toggles whether or not an address is able to call reallocate
    /// @param allocator The address to toggle allocator status for
    function toggleAllocator(address allocator) external onlyOwner {
        isAllocator[allocator] = !isAllocator[allocator];
        emit AllocatorUpdated(allocator, isAllocator[allocator]);
    }

    /// @notice Sets the fee for the SuperPool
    /// @param _fee The fee, out of 1e18, to be taken from interest earned
    function setFee(uint256 _fee) external onlyOwner {
        accrue();
        fee = _fee;
        emit SuperPoolFeeUpdated(_fee);
    }

    /// @notice Sets the cap of the total amount of assets in the SuperPool
    /// @param _superPoolCap The cap of the SuperPool
    function setSuperpoolCap(uint256 _superPoolCap) external onlyOwner {
        superPoolCap = _superPoolCap;
        emit SuperPoolCapUpdated(_superPoolCap);
    }

    /// @notice Sets the address which fees are sent to
    /// @param _feeRecipient The new address to recieve fees
    function setFeeRecipient(address _feeRecipient) external onlyOwner {
        accrue();
        feeRecipient = _feeRecipient;
        emit SuperPoolFeeRecipientUpdated(_feeRecipient);
    }

    /*//////////////////////////////////////////////////////////////
                           Asset Allocation
    //////////////////////////////////////////////////////////////*/

    /// @notice Struct to hold a pair of pool id, and the delta in balance
    /// @custom:field pool     The pool id
    /// @custom:field assets   The amount of tokens to {deposit, remove} during reallocation
    struct ReallocateParams {
        uint256 poolId;
        uint256 assets;
    }

    /// @notice Reallocate assets between underlying pools
    /// @param withdraws A list of poolIds, and the amount to withdraw from them
    /// @param deposits A list of poolIds, and the amount to deposit to them
    function reallocate(ReallocateParams[] calldata withdraws, ReallocateParams[] calldata deposits) external {
        if (!isAllocator[msg.sender] && msg.sender != Ownable.owner()) {
            revert SuperPool_OnlyAllocatorOrOwner(address(this), msg.sender);
        }

        uint256 withdrawsLength = withdraws.length;
        for (uint256 i; i < withdrawsLength; ++i) {
            POOL.withdraw(withdraws[i].poolId, withdraws[i].assets, address(this), address(this));
        }

        uint256 depositsLength = deposits.length;
        for (uint256 i; i < depositsLength; ++i) {
            uint256 poolCap = poolCapFor[deposits[i].poolId];
            // disallow deposits to pool not associated with this SuperPool
            if (poolCap == 0) revert SuperPool_PoolNotInQueue(deposits[i].poolId);
            // respect pool cap
            uint256 assetsInPool = POOL.getAssetsOf(deposits[i].poolId, address(this));
            if (assetsInPool + deposits[i].assets < poolCap) {
                ASSET.approve(address(POOL), deposits[i].assets);
                POOL.deposit(deposits[i].poolId, deposits[i].assets, address(this));
            }
        }
    }

    /*//////////////////////////////////////////////////////////////
                               Internal
    //////////////////////////////////////////////////////////////*/

    function _convertToShares(
        uint256 _assets,
        uint256 _totalAssets,
        uint256 _totalShares,
        Math.Rounding _rounding
    ) public view virtual returns (uint256 shares) {
        shares = _assets.mulDiv(_totalShares + 1, _totalAssets + 1, _rounding);
    }

    function _convertToAssets(
        uint256 _shares,
        uint256 _totalAssets,
        uint256 _totalShares,
        Math.Rounding _rounding
    ) public view virtual returns (uint256 assets) {
        assets = _shares.mulDiv(_totalAssets + 1, _totalShares + 1, _rounding);
    }

    function _maxWithdraw(address _owner, uint256 _totalAssets, uint256 _totalShares) internal view returns (uint256) {
        uint256 totalLiquidity; // max assets that can be withdrawn based on superpool and underlying pool liquidity
        uint256 depositQueueLength = depositQueue.length;
        for (uint256 i; i < depositQueueLength; ++i) {
            totalLiquidity += POOL.getLiquidityOf(depositQueue[i]);
        }
        totalLiquidity += ASSET.balanceOf(address(this)); // unallocated assets in the superpool

        // return the minimum of totalLiquidity and _owner balance
        uint256 userAssets = _convertToAssets(ERC20.balanceOf(_owner), _totalAssets, _totalShares, Math.Rounding.Down);
        return totalLiquidity > userAssets ? userAssets : totalLiquidity;
    }

    /// @notice Fetch the maximum amount of assets that can be deposited in the SuperPool
    function _maxDeposit(uint256 _totalAssets) public view returns (uint256) {
        return superPoolCap > _totalAssets ? (superPoolCap - _totalAssets) : 0;
    }

    /// @dev Internal function to process ERC4626 deposits and mints
    /// @param receiver The address to receive the shares
    /// @param assets The amount of assets to deposit
    /// @param shares The amount of shares to mint, should be equivalent to assets

    function _deposit(address receiver, uint256 assets, uint256 shares) internal {
        // Need to transfer before minting or ERC777s could reenter.
        ASSET.safeTransferFrom(msg.sender, address(this), assets);
        ERC20._mint(receiver, shares);
        _supplyToPools(assets);
        lastTotalAssets += assets;
        emit Deposit(msg.sender, receiver, assets, shares);
    }

    /// @dev Internal function to process ERC4626 withdrawals and redemptions
    /// @param receiver The address to receive the assets
    /// @param owner The address to withdraw the assets from
    /// @param assets The amount of assets to withdraw
    /// @param shares The amount of shares to burn, should be equivalent to assets
    function _withdraw(address receiver, address owner, uint256 assets, uint256 shares) internal {
        _withdrawFromPools(assets);
        if (msg.sender != owner) ERC20._spendAllowance(owner, msg.sender, shares);
        ERC20._burn(owner, shares);
        lastTotalAssets -= assets;
        ASSET.safeTransfer(receiver, assets);
        emit Withdraw(msg.sender, receiver, owner, assets, shares);
    }

    /// @dev Internal function to loop through all pools, depositing assets sequentially until the cap is reached
    /// @param assets The amount of assets to deposit
    function _supplyToPools(uint256 assets) internal {
        uint256 depositQueueLength = depositQueue.length;
        for (uint256 i; i < depositQueueLength; ++i) {
            uint256 poolId = depositQueue[i];
            uint256 assetsInPool = POOL.getAssetsOf(poolId, address(this));

            if (assetsInPool < poolCapFor[poolId]) {
                uint256 supplyAmt = poolCapFor[poolId] - assetsInPool;
                if (assets < supplyAmt) supplyAmt = assets;
                ASSET.forceApprove(address(POOL), supplyAmt);

                POOL.deposit(poolId, supplyAmt, address(this));
                assets -= supplyAmt;

                if (assets == 0) return;
            }
        }
    }

    /// @dev Internal function to loop through all pools, withdrawing assets first from available balance
    ///     then sequentially until the cap is reached
    /// @param assets The amount of assets to withdraw
    function _withdrawFromPools(uint256 assets) internal {
        uint256 assetsInSuperpool = ASSET.balanceOf(address(this));

        if (assetsInSuperpool >= assets) return;
        else assets -= assetsInSuperpool;

        uint256 withdrawQueueLength = withdrawQueue.length;
        for (uint256 i; i < withdrawQueueLength; ++i) {
            uint256 poolId = withdrawQueue[i];
            uint256 assetsInPool = POOL.getAssetsOf(poolId, address(this));

            if (assetsInPool > 0) {
                uint256 withdrawAmt = (assetsInPool < assets) ? assetsInPool : assets;

                if (withdrawAmt > 0) {
                    try POOL.withdraw(poolId, withdrawAmt, address(this), address(this)) {
                        assets -= withdrawAmt;
                    } catch { }
                }

                if (assets == 0) return;
            }
        }

        // We explicitly check assets == 0, and if so return, otherwise we revert directly here
        revert SuperPool_NotEnoughLiquidity(address(this));
    }

    /// @dev Internal function to add a pool to the SuperPool
    /// @param poolId The id of the pool to add
    function _addPool(uint256 poolId) internal {
        if (POOL.getPoolAssetFor(poolId) != address(ASSET)) revert SuperPool_PoolAssetMismatch(address(this), poolId);
        if (depositQueue.length == MAX_QUEUE_LENGTH) revert SuperPool_MaxQueueLengthReached(address(this));

        depositQueue.push(poolId);
        withdrawQueue.push(poolId);
    }

    /// @dev Internal function to remove a pool from the SuperPool
    /// @param poolId The id of the pool to remove, cannot be removed if the pool has non-zero balance
    function _removePool(uint256 poolId) internal onlyOwner {
        if (POOL.getAssetsOf(poolId, address(this)) != 0) revert SuperPool_NonZeroPoolBalance(address(this), poolId);

        // gas intensive ops that shift the entire array to preserve order
        _removeFromQueue(depositQueue, poolId);
        _removeFromQueue(withdrawQueue, poolId);

        emit PoolRemoved(poolId);
    }

    /// @dev Internal function to copy a queue to memory from storage
    /// @param queue The queue to copy
    /// @param indexes The new order of the queue
    /// @return newQueue A memory copy of the new queue
    function _reorderQueue(
        uint256[] storage queue,
        uint256[] calldata indexes
    ) internal view returns (uint256[] memory newQueue) {
        uint256 indexesLength = indexes.length;
        bool[] memory seen = new bool[](indexesLength);
        newQueue = new uint256[](indexesLength);

        for (uint256 i; i < indexesLength; ++i) {
<<<<<<< HEAD
            if (seen[indexes[i]]) revert SuperPool_InvalidQueueReorder();
            newQueue[i] = queue[indexes[i]];
            seen[indexes[i]] = true;
=======
            newQueue[i] = queue[indexes[i]];
>>>>>>> 0e203099
        }

        return newQueue;
    }

    /// @dev Internal function to remove a pool from a queue
    /// @param queue The queue to remove the pool from
    /// @param poolId The id of the pool to remove
    function _removeFromQueue(uint256[] storage queue, uint256 poolId) internal {
        uint256 toRemoveIdx;
        uint256 queueLength = queue.length;
        for (uint256 i; i < queueLength; ++i) {
            if (queue[i] == poolId) {
                toRemoveIdx = i;
                break;
            }
        }
        for (uint256 i = toRemoveIdx; i < queueLength - 1; ++i) {
            queue[i] = queue[i + 1];
        }
        queue.pop();
    }

    /// @dev Internal function to simulate the accrual of fees
    /// @return (feeShares, newTotalAssets) The amount of shares accrued and the new total assets
    function simulateAccrue() internal view returns (uint256, uint256) {
        uint256 newTotalAssets = totalAssets();
        uint256 interestAccrued = (newTotalAssets > lastTotalAssets) ? newTotalAssets - lastTotalAssets : 0;
        if (interestAccrued == 0 || fee == 0) return (0, newTotalAssets);

        uint256 feeAssets = interestAccrued.mulDiv(fee, WAD);
        uint256 feeShares = _convertToShares(feeAssets, newTotalAssets, totalSupply(), Math.Rounding.Down);

        return (feeShares, newTotalAssets);
    }

    function _tryGetAssetDecimals(IERC20 _asset) private view returns (uint8) {
        (bool success, bytes memory encodedDecimals) =
            address(_asset).staticcall(abi.encodeWithSelector(IERC20Metadata.decimals.selector));
        if (success && encodedDecimals.length >= 32) {
            uint256 returnedDecimals = abi.decode(encodedDecimals, (uint256));
            if (returnedDecimals <= type(uint8).max) return uint8(returnedDecimals);
        }
        return 18;
    }
}<|MERGE_RESOLUTION|>--- conflicted
+++ resolved
@@ -74,13 +74,10 @@
         address indexed caller, address indexed receiver, address indexed owner, uint256 assets, uint256 shares
     );
 
-<<<<<<< HEAD
     /// @notice Invalid queue reorder parameters
     error SuperPool_InvalidQueueReorder();
-=======
     /// @notice Attempt to interact with a queue not in the SuperPool queue
     error SuperPool_PoolNotInQueue(uint256 poolId);
->>>>>>> 0e203099
     /// @notice Attempt to deposit zero shares worth of assets to the pool
     error SuperPool_ZeroShareDeposit(address superpool, uint256 assets);
     /// @notice Attempt to mint zero asset worth of shares from the pool
@@ -531,13 +528,9 @@
         newQueue = new uint256[](indexesLength);
 
         for (uint256 i; i < indexesLength; ++i) {
-<<<<<<< HEAD
             if (seen[indexes[i]]) revert SuperPool_InvalidQueueReorder();
             newQueue[i] = queue[indexes[i]];
             seen[indexes[i]] = true;
-=======
-            newQueue[i] = queue[indexes[i]];
->>>>>>> 0e203099
         }
 
         return newQueue;
