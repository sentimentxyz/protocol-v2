--- conflicted
+++ resolved
@@ -72,11 +72,7 @@
     /// @notice check if a position is healthy
     /// @param position the position to check
     function isPositionHealthy(address position) external view returns (bool) {
-<<<<<<< HEAD
-        // TODO add custom error if health check impl does not exist
-=======
         if (healthCheckFor[IPosition(position).TYPE()] == address(0)) revert Errors.HealthCheckImplNotFound();
->>>>>>> f50ed5d6
 
         // call health check implementation based on position type
         return IHealthCheck(healthCheckFor[IPosition(position).TYPE()]).isPositionHealthy(position);
