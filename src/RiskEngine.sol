// SPDX-License-Identifier: MIT
pragma solidity ^0.8.24;

/*//////////////////////////////////////////////////////////////
                            RiskEngine
//////////////////////////////////////////////////////////////*/

// types
import { Pool } from "./Pool.sol";
import { Registry } from "./Registry.sol";
import { Position } from "./Position.sol";
import { DebtData, AssetData } from "./PositionManager.sol";
import { RiskModule } from "./RiskModule.sol";

// contracts
import { Ownable } from "@openzeppelin/contracts/access/Ownable.sol";

/// @title RiskEngine
contract RiskEngine is Ownable {
    /// @notice Timelock delay to update asset LTVs
    uint256 public constant TIMELOCK_DURATION = 24 * 60 * 60; // 24 hours
    /// @notice Sentiment Pool registry key hash
    /// @dev keccak(SENTIMENT_POOL_KEY)
    bytes32 public constant SENTIMENT_POOL_KEY = 0x1a99cbf6006db18a0e08427ff11db78f3ea1054bc5b9d48122aae8d206c09728;
    /// @notice Sentiment Risk Module registry key hash
    /// @dev keccak(SENTIMENT_RISK_MODULE_KEY)
    bytes32 public constant SENTIMENT_RISK_MODULE_KEY = 0x881469d14b8443f6c918bdd0a641e9d7cae2592dc28a4f922a2c4d7ca3d19c77;

    /// @title LtvUpdate
    /// @notice Utility struct to store pending Pool LTV updates
    struct LtvUpdate {
        uint256 ltv;
        uint256 validAfter;
    }

    // Protocol LTV configs:
    // - pool owners are free to configure a different LTV for every asset on their pool
    // - however these custom LTVs must fall within the global protocol limits
    // - the global LTV limits can only be modified by the protocol owner
    // - ltv updates will revert if they fall outside of the protocol bounds

    /// @notice Minimum LTV bound
    uint256 public minLtv;
    /// @notice Maximum LTV bound
    uint256 public maxLtv;

    /// @notice Sentiment Registry
    Registry public registry;
    /// @notice Sentiment Singleton Pool
    Pool public pool;
    /// @notice Sentiment Risk Module
    RiskModule public riskModule;

    /// @dev Asset to Oracle mapping
    mapping(address asset => address oracle) internal oracleFor;

    /// @notice Fetch the ltv for a given asset in a pool
    mapping(uint256 poolId => mapping(address asset => uint256 ltv)) public ltvFor;

    /// @notice Fetch pending LTV update details for a given pool and asset pair, if any
    mapping(uint256 poolId => mapping(address asset => LtvUpdate ltvUpdate)) public ltvUpdateFor;

    /// @notice Pool address was updated
    event PoolSet(address pool);
    /// @notice Risk Module address was updated
    event RiskModuleSet(address riskModule);
    /// @notice Protocol LTV bounds were updated
    event LtvBoundsSet(uint256 minLtv, uint256 maxLtv);
    /// @notice Oracle associated with an asset was updated
    event OracleSet(address indexed asset, address oracle);
    /// @notice Pending LTV update was rejected
    event LtvUpdateRejected(uint256 indexed poolId, address indexed asset);
    /// @notice Pending LTV update was accepted
    event LtvUpdateAccepted(uint256 indexed poolId, address indexed asset, uint256 ltv);
    /// @notice LTV update was requested
    event LtvUpdateRequested(uint256 indexed poolId, address indexed asset, LtvUpdate ltvUpdate);

    /// @notice There is no oracle associated with the given asset
    error RiskEngine_NoOracleFound(address asset);
    /// @notice Proposed LTV is outside of protocol LTV bounds
    error RiskEngine_LtvLimitBreached(uint256 ltv);
    /// @notice There is no pending LTV update for the given Pool-Asset pair
    error RiskEngine_NoLtvUpdate(uint256 poolId, address asset);
    /// @notice Function access is restricted to the owner of the pool
    error RiskEngine_OnlyPoolOwner(uint256 poolId, address sender);
    /// @notice Timelock delay for the pending LTV update has not been completed
    error RiskEngine_LtvUpdateTimelocked(uint256 poolId, address asset);

<<<<<<< HEAD
    constructor(address registry_, uint256 minLtv_, uint256 maxLtv_) Ownable() {
=======
    /// @param registry_ Sentiment Registry
    /// @param minLtv_ Minimum LTV bound
    /// @param maxLtv_ Maximum LTV bound
    constructor(address registry_, uint256 minLtv_, uint256 maxLtv_) Ownable(msg.sender) {
>>>>>>> 9f77cc50
        registry = Registry(registry_);
        minLtv = minLtv_;
        maxLtv = maxLtv_;

        emit LtvBoundsSet(minLtv_, maxLtv_);
    }

    /// @notice Fetch and update module addreses from the registry
    function updateFromRegistry() external {
        pool = Pool(registry.addressFor(SENTIMENT_POOL_KEY));
        riskModule = RiskModule(registry.addressFor(SENTIMENT_RISK_MODULE_KEY));

        emit PoolSet(address(pool));
        emit RiskModuleSet(address(riskModule));
    }

    /// @notice Fetch oracle address for a given asset
    function getOracleFor(address asset) public view returns (address) {
        address oracle = oracleFor[asset];
        if (oracle == address(0)) revert RiskEngine_NoOracleFound(asset);
        return oracle;
    }

    /// @notice Check if the given position is healthy
    function isPositionHealthy(address position) external view returns (bool) {
        // call health check implementation based on position type
        return riskModule.isPositionHealthy(position);
    }

    /// @notice Valid liquidator data and value of assets seized
    function validateLiquidation(DebtData[] calldata debt, AssetData[] calldata positionAssets) external view {
        riskModule.validateLiquidation(debt, positionAssets);
    }

    /// @notice Fetch risk-associated data for a given position
    /// @param position The address of the position to get the risk data for
    /// @return totalAssetValue The total asset value of the position
    /// @return totalDebtValue The total debt value of the position
    /// @return minReqAssetValue The minimum required asset value for the position to be healthy
    function getRiskData(address position) external view returns (uint256, uint256, uint256) {
        return riskModule.getRiskData(position);
    }

    /// @notice Propose an LTV update for a given Pool-Asset pair
    function requestLtvUpdate(uint256 poolId, address asset, uint256 ltv) external {
        if (msg.sender != pool.ownerOf(poolId)) revert RiskEngine_OnlyPoolOwner(poolId, msg.sender);

        // set oracle before ltv so risk modules don't have to explicitly check if an oracle exists
        if (oracleFor[asset] == address(0)) revert RiskEngine_NoOracleFound(asset);

        // ensure new ltv is witihin global limits or zero
        if ((ltv != 0 && ltv < minLtv) || ltv > maxLtv) revert RiskEngine_LtvLimitBreached(ltv);

        LtvUpdate memory ltvUpdate;
        // only modification and removal of previously set ltvs require a timelock
        if (ltvFor[poolId][asset] == 0) ltvUpdate = LtvUpdate({ ltv: ltv, validAfter: block.timestamp });
        else ltvUpdate = LtvUpdate({ ltv: ltv, validAfter: block.timestamp + TIMELOCK_DURATION });

        ltvUpdateFor[poolId][asset] = ltvUpdate;

        emit LtvUpdateRequested(poolId, asset, ltvUpdate);
    }

    /// @notice Apply a pending LTV update
    function acceptLtvUpdate(uint256 poolId, address asset) external {
        if (msg.sender != pool.ownerOf(poolId)) revert RiskEngine_OnlyPoolOwner(poolId, msg.sender);

        LtvUpdate memory ltvUpdate = ltvUpdateFor[poolId][asset];

        if (ltvUpdate.validAfter == 0) revert RiskEngine_NoLtvUpdate(poolId, asset);

        if (ltvUpdate.validAfter > block.timestamp) {
            revert RiskEngine_LtvUpdateTimelocked(poolId, asset);
        }

        ltvFor[poolId][asset] = ltvUpdate.ltv;

        emit LtvUpdateAccepted(poolId, asset, ltvUpdate.ltv);
    }

    /// @notice Reject a pending LTV update
    function rejectLtvUpdate(uint256 poolId, address asset) external {
        if (msg.sender != pool.ownerOf(poolId)) revert RiskEngine_OnlyPoolOwner(poolId, msg.sender);

        delete ltvUpdateFor[poolId][asset];

        emit LtvUpdateRejected(poolId, asset);
    }

    /// @notice Set Protocol LTV bounds
    function setLtvBounds(uint256 _minLtv, uint256 _maxLtv) external onlyOwner {
        minLtv = _minLtv;
        maxLtv = _maxLtv;

        emit LtvBoundsSet(_minLtv, _maxLtv);
    }

    /// @notice Set the risk module used to store risk logic for positions
    /// @dev only callable by RiskEngine owner
    /// @param _riskModule the address of the risk module implementation
    function setRiskModule(address _riskModule) external onlyOwner {
        riskModule = RiskModule(_riskModule);

        emit RiskModuleSet(_riskModule);
    }

    /// @notice Set the oracle address used to price a given asset
    /// @dev only callable by RiskEngine owner
    function setOracle(address asset, address oracle) external onlyOwner {
        oracleFor[asset] = oracle;

        emit OracleSet(asset, oracle);
    }
}<|MERGE_RESOLUTION|>--- conflicted
+++ resolved
@@ -86,14 +86,10 @@
     /// @notice Timelock delay for the pending LTV update has not been completed
     error RiskEngine_LtvUpdateTimelocked(uint256 poolId, address asset);
 
-<<<<<<< HEAD
-    constructor(address registry_, uint256 minLtv_, uint256 maxLtv_) Ownable() {
-=======
     /// @param registry_ Sentiment Registry
     /// @param minLtv_ Minimum LTV bound
     /// @param maxLtv_ Maximum LTV bound
-    constructor(address registry_, uint256 minLtv_, uint256 maxLtv_) Ownable(msg.sender) {
->>>>>>> 9f77cc50
+    constructor(address registry_, uint256 minLtv_, uint256 maxLtv_) Ownable() {
         registry = Registry(registry_);
         minLtv = minLtv_;
         maxLtv = maxLtv_;
