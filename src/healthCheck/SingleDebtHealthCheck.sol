--- conflicted
+++ resolved
@@ -49,14 +49,9 @@
 
     /// @notice check if a given position violates the risk thresholds
     function isPositionHealthy(address position) external view returns (bool) {
-<<<<<<< HEAD
-        // fetch the debt pool
-        // since single debt positions can only have one debt pool
-=======
         assert(TYPE == IPosition(position).TYPE());
         // fetch the debt asset
         // since single debt positions can only have one debt asset
->>>>>>> f50ed5d6
         // only read the first element of the array and ignore the rest
         address pool = IPosition(position).getDebtPools()[0];
 
