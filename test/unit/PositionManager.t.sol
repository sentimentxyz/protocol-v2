// SPDX-License-Identifier: MIT
pragma solidity ^0.8.24;

import {BaseTest, MintableToken} from "./BaseTest.sol";
import {PoolDeployParams} from "src/PoolFactory.sol";
import {Operation, Action, PositionDeployed, PositionManager} from "src/PositionManager.sol";
import {Vm} from "forge-std/Test.sol";
import {IPosition} from "src/interfaces/IPosition.sol";
import {Errors} from "src/lib/Errors.sol";

contract PositionManagerTest is BaseTest {
    MintableToken mockToken;

    function setUp() public override {
        super.setUp();
        mockToken = new MintableToken();
    }

    function testOwnerFunctions() public {
        // todo!()
    }

    function testReentrantFunctions() public {
        // todo!()
    }

    function processRevertsForUnknownOperation() public {
        // todo!
        // will need to create maliciouls call data
    }

    function testChangePositionImpl() public {
        // todo!
    }

    function testCantCallNonAuthorizedFunctions() public {
        address nonAuthedTarget = address(69);

        // set the bytecode so it doesnt revert
        vm.etch(nonAuthedTarget, type(AllowedContractMock).runtimeCode);

        uint256 typee = 1;
        bytes32 salt = keccak256("testCantCallNonAuthorizedFunctions");

        address position = _deployPosition(typee, salt, address(this));
        bytes memory callData = hex"1234567890abcdef";
        bytes memory data = abi.encodePacked(nonAuthedTarget, callData);

<<<<<<< HEAD
        Action memory action =
            Action({op: Operation.Exec, target: nonAuthedTarget, data: abi.encodePacked(AllowedContractMock.callMe.selector)});
=======
        Action memory action = Action({op: Operation.Exec, data: data});
>>>>>>> c78cdc2c

        Action[] memory actions = new Action[](1);
        actions[0] = action;

        // we shouldnt be able to call this function yet
        PositionManager _manager = deploy.positionManager();
        vm.expectRevert();
        _manager.processBatch(position, actions);

        // toggling it should allow us to call them
<<<<<<< HEAD
        _manager.toggleFuncUniverseInclusion(nonAuthedTarget, AllowedContractMock.callMe.selector);
        _manager.process(position, actions);
=======
        _manager.toggleKnownFunc(nonAuthedTarget, bytes4(callData));
        _manager.processBatch(position, actions);
>>>>>>> c78cdc2c
    }

    function testCantApproveNonAuthorizedAddress() public {
        uint256 typee = 1;
        bytes32 salt = keccak256("testCantCallNonAuthorizedFunctions");
        address nonAuthedTarget = address(this);

        address position = _deployPosition(typee, salt, address(this));

        Action memory action =
            Action({op: Operation.Approve, data: abi.encode(nonAuthedTarget, address(mockToken), uint256(100))});

        Action[] memory actions = new Action[](1);
        actions[0] = action;

        // we shouldnt be able to call this function yet
        PositionManager _manager = deploy.positionManager();
        vm.expectRevert();
        _manager.processBatch(position, actions);

        // toggling it should allow us to call them
        _manager.toggleKnownContract(address(mockToken));
        _manager.processBatch(position, actions);
    }

    function testAuthPositionAllowsCaller() public {
        uint256 typee = 1;
        bytes32 salt = keccak256("testAuthPositionAllowsCaller");
        address owner = address(10);

        address position = _deployPosition(typee, salt, owner);

        mockToken.mint(address(this), 100);
        mockToken.approve(address(deploy.positionManager()), 100);

        PositionManager _manager = deploy.positionManager();

        vm.expectRevert();
        _manager.processBatch(position, depositActionFromThis(address(mockToken), 100));

        vm.prank(owner);
        _manager.toggleAuth(address(this), position);

        _manager.processBatch(position, depositActionFromThis(address(mockToken), 100));
    }

    function testNonAuthCantCallPositionProcess() public {
        uint256 typee = 1;
        bytes32 salt = keccak256("testNonAuthCantCallPositionProcess");
        address owner = address(10);

        address position = _deployPosition(typee, salt, owner);

        mockToken.mint(address(this), 100);
        mockToken.approve(address(deploy.positionManager()), 100);

        PositionManager _manager = deploy.positionManager();

        vm.expectRevert(Errors.Unauthorized.selector);
        _manager.processBatch(position, depositActionFromThis(address(mockToken), 100));
    }

    function testCanCreatePositionType1() public {
        bytes32 salt = keccak256("test");
        uint256 typee = 1;

        _testDeployPosition(typee, salt);
    }

    function testCanCreatePositionType2() public {
        bytes32 salt = keccak256("test");
        uint256 typee = 2;

        _testDeployPosition(typee, salt);
    }

    function _testDeployPosition(uint256 typee, bytes32 salt) internal {
        vm.recordLogs();
        address predicted = _deployPosition(typee, salt, address(this));

        // check that the position was deployed as expcected
        address position = getNewPositionsDeployedFromRecordedLogs();
        assertEq(position, predicted);

        // check were the owner and authed
        assertEq(deploy.positionManager().ownerOf(position), address(this));
        assertEq(deploy.positionManager().isAuth(position, address(this)), true);
        assertEq(IPosition(position).TYPE(), typee);
    }

    function testFailDeployType1TwiceWithSameSalt() public {
        bytes32 salt = keccak256("test");
        uint256 typee = 1;

        _testDeployPosition(typee, salt);
        _testDeployPosition(typee, salt);
    }

    function testFailDeployType2TwiceWithSameSalt() public {
        bytes32 salt = keccak256("test");
        uint256 typee = 2;

        _testDeployPosition(typee, salt);
        _testDeployPosition(typee, salt);
    }

    function _deployPool(address token) internal {}

    function _deployPosition(uint256 typee, bytes32 salt, address owner) internal returns (address) {
        address predicted = predictAddress(typee, salt);

        Action memory action = Action({op: Operation.NewPosition, data: abi.encode(owner, typee, salt)});

        Action[] memory actions = new Action[](1);
        actions[0] = action;

        deploy.positionManager().processBatch(predicted, actions);

        return predicted;
    }

    function predictAddress(uint256 typee, bytes32 salt) internal view returns (address) {
        return deploy.portfolioLens().predictAddress(typee, salt);
    }

    function depositActionFromThis(address token, uint256 amt) internal view returns (Action[] memory) {
        Action memory action = Action({op: Operation.Deposit, data: abi.encode(address(this), token, amt)});

        Action[] memory actions = new Action[](1);
        actions[0] = action;
        return actions;
    }

    function getNewPositionsDeployedFromRecordedLogs() internal returns (address) {
        Vm.Log[] memory logs = vm.getRecordedLogs();

        for (uint256 i = 0; i < logs.length; i++) {
            if (logs[i].topics[0] == PositionDeployed.selector) {
                return address(uint160(uint256(logs[i].topics[1])));
            }
        }

        return address(0);
    }
}

contract AllowedContractMock {
    function callMe() public pure returns (bool) {
        return true;
    }
}<|MERGE_RESOLUTION|>--- conflicted
+++ resolved
@@ -36,9 +36,6 @@
     function testCantCallNonAuthorizedFunctions() public {
         address nonAuthedTarget = address(69);
 
-        // set the bytecode so it doesnt revert
-        vm.etch(nonAuthedTarget, type(AllowedContractMock).runtimeCode);
-
         uint256 typee = 1;
         bytes32 salt = keccak256("testCantCallNonAuthorizedFunctions");
 
@@ -46,12 +43,7 @@
         bytes memory callData = hex"1234567890abcdef";
         bytes memory data = abi.encodePacked(nonAuthedTarget, callData);
 
-<<<<<<< HEAD
-        Action memory action =
-            Action({op: Operation.Exec, target: nonAuthedTarget, data: abi.encodePacked(AllowedContractMock.callMe.selector)});
-=======
         Action memory action = Action({op: Operation.Exec, data: data});
->>>>>>> c78cdc2c
 
         Action[] memory actions = new Action[](1);
         actions[0] = action;
@@ -62,13 +54,8 @@
         _manager.processBatch(position, actions);
 
         // toggling it should allow us to call them
-<<<<<<< HEAD
-        _manager.toggleFuncUniverseInclusion(nonAuthedTarget, AllowedContractMock.callMe.selector);
-        _manager.process(position, actions);
-=======
         _manager.toggleKnownFunc(nonAuthedTarget, bytes4(callData));
         _manager.processBatch(position, actions);
->>>>>>> c78cdc2c
     }
 
     function testCantApproveNonAuthorizedAddress() public {
