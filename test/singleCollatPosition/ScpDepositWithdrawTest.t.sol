--- conflicted
+++ resolved
@@ -120,11 +120,7 @@
         uint256 POSITION_TYPE = 0x2;
         bytes32 salt = "SingleAssetPosition";
         bytes memory data = abi.encode(address(this), POSITION_TYPE, salt);
-<<<<<<< HEAD
-        address positionAddress = portfolioLens.predictAddress(address(this), POSITION_TYPE, salt);
-=======
-        (address positionAddress,) = portfolioLens.predictAddress(POSITION_TYPE, salt);
->>>>>>> 9cd98097
+        (address positionAddress,) = portfolioLens.predictAddress(address(this), POSITION_TYPE, salt);
 
         Action memory action = Action({op: Operation.NewPosition, data: data});
         Action[] memory actions = new Action[](1);
