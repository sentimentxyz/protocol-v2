// SPDX-License-Identifier: MIT
pragma solidity ^0.8.24;

/*//////////////////////////////////////////////////////////////
                            Imports
//////////////////////////////////////////////////////////////*/

// types
import {Pool} from "../Pool.sol";
import {RiskEngine} from "../RiskEngine.sol";
import {IOracle} from "../interface/IOracle.sol";
import {IPosition} from "../interface/IPosition.sol";
import {DebtData, AssetData} from "../PositionManager.sol";
import {IRiskModule} from "../interface/IRiskModule.sol";
import {IERC20} from "@openzeppelin/contracts/token/ERC20/IERC20.sol";
// libraries
import {Errors} from "../lib/Errors.sol";
import {Math} from "@openzeppelin/contracts/utils/math/Math.sol";
import {console2} from "forge-std/Test.sol";

/*//////////////////////////////////////////////////////////////
                    Single Debt Risk Module
//////////////////////////////////////////////////////////////*/

// TYPE == 0x1
contract SingleDebtRiskModule is IRiskModule {
    using Math for uint256;

    /*//////////////////////////////////////////////////////////////
                               Storage
    //////////////////////////////////////////////////////////////*/

    // the position type that this health check corresponds to
    uint256 public constant TYPE = 0x1;

    // address of the risk engine to be associated with this health check
    // used to fetch oracles and ltvs for pools
    RiskEngine public immutable riskEngine;

    /*//////////////////////////////////////////////////////////////
                              Initialize
    //////////////////////////////////////////////////////////////*/

    constructor(address _riskEngine) {
        riskEngine = RiskEngine(_riskEngine);
    }

    /*//////////////////////////////////////////////////////////////
                            External View
    //////////////////////////////////////////////////////////////*/

    /// @notice check if a given position violates the risk thresholds
    function isPositionHealthy(address position) external view returns (bool) {
        (uint256 totalAssetsInEth,, uint256 minReqAssetsInEth) = getRiskData(position);

        // the position is healthy if the value of the assets in the position is more than the
        // minimum collateral required to meet the ltv requirements of debts from all pools
        // this reverts if borrows > balance, which is intended to never allow that
        return totalAssetsInEth >= minReqAssetsInEth;
    }

    function isValidLiquidation(
        address position,
        DebtData[] calldata debt,
        AssetData[] calldata collat,
        uint256 liquidationDiscount
    ) external view returns (bool) {
        // assert that debt[] is a singleton array
        if (debt.length != 1 || debt[0].pool != IPosition(position).getDebtPools()[0]) revert Errors.InvalidDebtData();

        // compute the amount of debt repaid in wei. since there is only one debt pool, debt[]
        // need not have more than one element. we ignore everything other than the first element.
        uint256 debtInWei = getDebtValue(debt[0].pool, debt[0].asset, debt[0].amt);
<<<<<<< HEAD
        uint256 totalDebtInWei = getDebtValue(debt[0].pool, debt[0].asset, Pool(debt[0].pool).getBorrowsOf(position));

        // [ROUND] max debt value to be repaid is rounded up, in favor of the protocol
        if (debtInWei > totalDebtInWei.mulDiv(riskEngine.closeFactor(), 1e18, Math.Rounding.Ceil)) {
            revert Errors.RepaidTooMuchDebt();
        }
=======
>>>>>>> 0323dd4a

        // fetch the debt pool. since single debt positions can only have one debt pool, only read
        // the first element of the array and ignore the rest
        address pool = IPosition(position).getDebtPools()[0];

        // compute the amount of collat requested by the liquidator in wei.
        uint256 collatInWei;
        for (uint256 i; i < collat.length; ++i) {
            collatInWei += getAssetValue(pool, collat[i].asset, collat[i].amt);
        }

        // [ROUND] liquidation discount is rounded down, in favor of the protocol
        if (collatInWei > debtInWei.mulDiv((1e18 + liquidationDiscount), 1e18)) revert Errors.SeizedTooMuchCollateral();

        return true;
    }

    /*//////////////////////////////////////////////////////////////
                             Public View
    //////////////////////////////////////////////////////////////*/

    function getDebtValue(address pool, address asset, uint256 amt) public view returns (uint256) {
        address oracle = riskEngine.oracleFor(pool, asset);
        if (oracle == address(0)) revert Errors.NoOracleFound();
        return IOracle(oracle).getValueInEth(asset, amt);
    }

    function getTotalDebtValue(address position) public view returns (uint256) {
        address pool = _fetchDebtPoolOrZero(position);
        if (pool == address(0)) return 0;
        return getDebtValue(pool, Pool(pool).asset(), Pool(pool).getBorrowsOf(position));
    }

    function getAssetValue(address pool, address asset, uint256 amt) public view returns (uint256) {
        address oracle = riskEngine.oracleFor(pool, asset);
        if (oracle == address(0)) revert Errors.NoOracleFound();
        return IOracle(oracle).getValueInEth(asset, amt);
    }

    function getTotalAssetValue(address position) public view returns (uint256) {
        address pool = _fetchDebtPoolOrZero(position);

        if (pool == address(0)) return 0;

        address[] memory assets = IPosition(position).getAssets();

        uint256 totalAssetsInEth;

        for (uint256 i; i < assets.length; ++i) {
            uint256 assetValueInEth = getAssetValue(pool, assets[i], IERC20(assets[i]).balanceOf(position));
            totalAssetsInEth += assetValueInEth;
        }

        return totalAssetsInEth;
    }

    function getRiskData(address position) public view returns (uint256, uint256, uint256) {
        assert(TYPE == IPosition(position).TYPE());

        // fetch the debt asset or zero if there is no debt pool
        address pool = _fetchDebtPoolOrZero(position);

        // fetch total position debt, in eth
        uint256 totalDebtInEth;
        if (pool != address(0)) {
            // compute aggregate position debt, since single debt position has only one debt pool this
            // value is equal to the borrows owed to that pool. the debt is converted to eth with 18 decimals
            // borrows = pool debt * price of borrow asset / eth
            // pool debt is denominated in notional debt asset terms
            // price of borrow asset / eth is fetched using the oracle associated with the same pool
            totalDebtInEth = getDebtValue(pool, Pool(pool).asset(), Pool(pool).getBorrowsOf(position));
        }

        // fetch list of position assets
        address[] memory assets = IPosition(position).getAssets();

        // total asset balance in the position, denominated in eth with 18 decimals
        uint256 totalAssetsInEth;

<<<<<<< HEAD
        // loop over each collateral asset
        for (uint256 i; i < assets.length; ++i) {
            // compute eth value of collateral, scaled by 18 decimals
            // since there is only one debt pool, all assets are priced using oracles from that pool
            // the oracles are set by the pool manager and are specific to the given pool
            uint256 assetValueInEth = getAssetValue(pool, assets[i], IERC20(assets[i]).balanceOf(position));

            // assetData[i] stores the value collateral asset[i] in eth, scaled by 18 decimals
            assetData[i] = assetValueInEth;

            // add current balance value to aggregate balance value
            totalAssetsInEth += assetValueInEth;
        }

        // loop over assets to compute fraction of total balance held in each asset
        for (uint256 i; i < assets.length; ++i) {
            // assetData[i] stores fraction of total account balance held in asset[i]
            // [ROUND] asset weights are rounded down so that SUM(assetData[i]) < 1
            assetData[i] = assetData[i].mulDiv(1e18, totalAssetsInEth, Math.Rounding.Floor);
        }

        // compute aggregate position debt, since single debt position has only one debt pool this
        // value is equal to the borrows owed to that pool. the debt is converted to eth with 18 decimals
        // borrows = pool debt * price of borrow asset / eth
        // pool debt is denominated in notional debt asset terms
        // price of borrow asset / eth is fetched using the oracle associated with the same pool
        uint256 totalDebtInEth = getDebtValue(pool, Pool(pool).asset(), Pool(pool).getBorrowsOf(position));

        // min account balance required in eth to meet risk threshold, scaled by 18 decimals
        uint256 minReqAssetsInEth;

        // calculating the min balance is non-trivial because while the position borrows from a
        // single pool, it uses multiple assets to collateralize the debt and the pool could have
        // different ltvs for each asset held by the position. we take a weighted average approach
        // where debt is weighted in proportion to the value of each asset in the position
        // loop over position assets
        for (uint256 i; i < assets.length; ++i) {
            // min balance = SUM (total borrows * asset[i].weight / asset[i].ltv)
            // total borrows are denominated in eth, scaled by 18 decimals
            // asset[i].weight is the fraction of total account balance held in asset[i]
            // asset[i].ltv is the ltv for asset[i] according to the only debt pool for the position
            // [ROUND] minimum assets required is rounded up, in favor of the protocol
            minReqAssetsInEth +=
                totalDebtInEth.mulDiv(assetData[i], riskEngine.ltvFor(pool, assets[i]), Math.Rounding.Ceil);
=======
        // min account balance required in eth to meet risk threshold, scaled by 18 decimals
        uint256 minReqAssetsInEth;

        if (assets.length != 0 && pool != address(0)) {
            // container array used to store additional info for each asset in the position
            uint256[] memory assetData = new uint256[](assets.length);

            // loop over each collateral asset
            for (uint256 i; i < assets.length; ++i) {
                // compute eth value of collateral, scaled by 18 decimals
                // since there is only one debt pool, all assets are priced using oracles from that pool
                // the oracles are set by the pool manager and are specific to the given pool
                assetData[i] = getAssetValue(pool, assets[i], IERC20(assets[i]).balanceOf(position));

                // update total assets with amount of assets[i]
                totalAssetsInEth += assetData[i];
            }

            // loop over assets to compute fraction of total balance held in each asset to calculate
            // the minimum assets required in eth terms to stay within position health thresholds
            // calculating the min balance is non-trivial because while the position borrows from a
            // single pool, it uses multiple assets to collateralize the debt and the pool could have
            // different ltvs for each asset held by the position. we take a weighted average approach
            // where debt is weighted in proportion to the value of each asset in the position
            // loop over position assets
            for (uint256 i; i < assets.length; ++i) {
                // min balance = SUM (total borrows * wt / asset[i].ltv)
                // total borrows are denominated in eth, scaled by 18 decimals
                // wt is the fraction of total account balance held in asset[i]
                // asset[i].ltv is the ltv for asset[i] according to the only debt pool for the position
                uint256 wt = assetData[i].mulDiv(1e18, totalAssetsInEth, Math.Rounding.Floor);
                minReqAssetsInEth += totalDebtInEth.mulDiv(wt, riskEngine.ltvFor(pool, assets[i]), Math.Rounding.Ceil);
            }
>>>>>>> 0323dd4a
        }

        return (totalAssetsInEth, totalDebtInEth, minReqAssetsInEth);
    }

    /*//////////////////////////////////////////////////////////////
                            Internal View
    //////////////////////////////////////////////////////////////*/

    function _fetchDebtPoolOrZero(address position) internal view returns (address) {
        // fetch list of pools with active borrows for the given position
        address[] memory debtPools = IPosition(position).getDebtPools();

        // return position debt pool, or zero address if there is no debt pool
        return (debtPools.length == 0) ? address(0) : debtPools[0];
    }
}<|MERGE_RESOLUTION|>--- conflicted
+++ resolved
@@ -71,15 +71,6 @@
         // compute the amount of debt repaid in wei. since there is only one debt pool, debt[]
         // need not have more than one element. we ignore everything other than the first element.
         uint256 debtInWei = getDebtValue(debt[0].pool, debt[0].asset, debt[0].amt);
-<<<<<<< HEAD
-        uint256 totalDebtInWei = getDebtValue(debt[0].pool, debt[0].asset, Pool(debt[0].pool).getBorrowsOf(position));
-
-        // [ROUND] max debt value to be repaid is rounded up, in favor of the protocol
-        if (debtInWei > totalDebtInWei.mulDiv(riskEngine.closeFactor(), 1e18, Math.Rounding.Ceil)) {
-            revert Errors.RepaidTooMuchDebt();
-        }
-=======
->>>>>>> 0323dd4a
 
         // fetch the debt pool. since single debt positions can only have one debt pool, only read
         // the first element of the array and ignore the rest
@@ -159,52 +150,6 @@
         // total asset balance in the position, denominated in eth with 18 decimals
         uint256 totalAssetsInEth;
 
-<<<<<<< HEAD
-        // loop over each collateral asset
-        for (uint256 i; i < assets.length; ++i) {
-            // compute eth value of collateral, scaled by 18 decimals
-            // since there is only one debt pool, all assets are priced using oracles from that pool
-            // the oracles are set by the pool manager and are specific to the given pool
-            uint256 assetValueInEth = getAssetValue(pool, assets[i], IERC20(assets[i]).balanceOf(position));
-
-            // assetData[i] stores the value collateral asset[i] in eth, scaled by 18 decimals
-            assetData[i] = assetValueInEth;
-
-            // add current balance value to aggregate balance value
-            totalAssetsInEth += assetValueInEth;
-        }
-
-        // loop over assets to compute fraction of total balance held in each asset
-        for (uint256 i; i < assets.length; ++i) {
-            // assetData[i] stores fraction of total account balance held in asset[i]
-            // [ROUND] asset weights are rounded down so that SUM(assetData[i]) < 1
-            assetData[i] = assetData[i].mulDiv(1e18, totalAssetsInEth, Math.Rounding.Floor);
-        }
-
-        // compute aggregate position debt, since single debt position has only one debt pool this
-        // value is equal to the borrows owed to that pool. the debt is converted to eth with 18 decimals
-        // borrows = pool debt * price of borrow asset / eth
-        // pool debt is denominated in notional debt asset terms
-        // price of borrow asset / eth is fetched using the oracle associated with the same pool
-        uint256 totalDebtInEth = getDebtValue(pool, Pool(pool).asset(), Pool(pool).getBorrowsOf(position));
-
-        // min account balance required in eth to meet risk threshold, scaled by 18 decimals
-        uint256 minReqAssetsInEth;
-
-        // calculating the min balance is non-trivial because while the position borrows from a
-        // single pool, it uses multiple assets to collateralize the debt and the pool could have
-        // different ltvs for each asset held by the position. we take a weighted average approach
-        // where debt is weighted in proportion to the value of each asset in the position
-        // loop over position assets
-        for (uint256 i; i < assets.length; ++i) {
-            // min balance = SUM (total borrows * asset[i].weight / asset[i].ltv)
-            // total borrows are denominated in eth, scaled by 18 decimals
-            // asset[i].weight is the fraction of total account balance held in asset[i]
-            // asset[i].ltv is the ltv for asset[i] according to the only debt pool for the position
-            // [ROUND] minimum assets required is rounded up, in favor of the protocol
-            minReqAssetsInEth +=
-                totalDebtInEth.mulDiv(assetData[i], riskEngine.ltvFor(pool, assets[i]), Math.Rounding.Ceil);
-=======
         // min account balance required in eth to meet risk threshold, scaled by 18 decimals
         uint256 minReqAssetsInEth;
 
@@ -235,10 +180,12 @@
                 // total borrows are denominated in eth, scaled by 18 decimals
                 // wt is the fraction of total account balance held in asset[i]
                 // asset[i].ltv is the ltv for asset[i] according to the only debt pool for the position
+                // [ROUND] asset weights are rounded down so that SUM(assetData[i]) < 1
                 uint256 wt = assetData[i].mulDiv(1e18, totalAssetsInEth, Math.Rounding.Floor);
+
+                // [ROUND] minimum assets required is rounded up, in favor of the protocol
                 minReqAssetsInEth += totalDebtInEth.mulDiv(wt, riskEngine.ltvFor(pool, assets[i]), Math.Rounding.Ceil);
             }
->>>>>>> 0323dd4a
         }
 
         return (totalAssetsInEth, totalDebtInEth, minReqAssetsInEth);
