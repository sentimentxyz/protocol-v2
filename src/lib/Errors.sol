--- conflicted
+++ resolved
@@ -95,10 +95,9 @@
     // [SingleDebtPosition.sol] exceeded max number of assets allowed for one position
     error MaxAssetLimit();
 
-<<<<<<< HEAD
     // [Pool.deposit] deposit amount too small
     error ZeroSharesDeposit();
-=======
+
     // [ChainlinkUsdOracle.sol] arbitrum sequencer is down
     // [ChainlinkEthOracle.sol] arbitrum sequencer is down
     error SequencerDown();
@@ -114,5 +113,4 @@
     // [ChainlinkUsdOracle.sol] last price update is older than the stale price threshold
     // [ChainlinkEthOracle.sol] last price update is older than the stale price threshold
     error StalePrice();
->>>>>>> 0db022d0
 }