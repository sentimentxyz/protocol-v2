// SPDX-License-Identifier: MIT
pragma solidity ^0.8.23;

// types
import {Pool} from "./Pool.sol";
import {RiskEngine} from "./RiskEngine.sol";
import {PoolFactory} from "./PoolFactory.sol";
import {IPosition} from "./interfaces/IPosition.sol";
import {IERC20} from "@openzeppelin/contracts/token/ERC20/IERC20.sol";
// libraries
import {Math} from "@openzeppelin/contracts/utils/math/Math.sol";
import {SafeERC20} from "@openzeppelin/contracts/token/ERC20/utils/SafeERC20.sol";
// contracts
<<<<<<< HEAD
import {Ownable} from "@openzeppelin/contracts/access/Ownable.sol";
import {Pausable} from "@openzeppelin/contracts/utils/Pausable.sol";
import {BeaconProxy} from "@openzeppelin/contracts/proxy/beacon/BeaconProxy.sol";
import {ReentrancyGuard} from "@openzeppelin/contracts/utils/ReentrancyGuard.sol";

contract PositionManager is ReentrancyGuard, Ownable, Pausable {
=======
import {BeaconProxy} from "@openzeppelin/contracts/proxy/beacon/BeaconProxy.sol";
import {OwnableUpgradeable} from "@openzeppelin/contracts-upgradeable/access/OwnableUpgradeable.sol";
import {PausableUpgradeable} from "@openzeppelin/contracts-upgradeable/utils/PausableUpgradeable.sol";
import {ReentrancyGuardUpgradeable} from "@openzeppelin/contracts-upgradeable/utils/ReentrancyGuardUpgradeable.sol";

// 11.004
contract PositionManager is ReentrancyGuardUpgradeable, OwnableUpgradeable, PausableUpgradeable {
    using Math for uint256;
>>>>>>> 580202ca
    using SafeERC20 for IERC20;

    error InvalidPool();
    error Unauthorized();
    error InvalidOperation();
    error HealthCheckFailed();
    error InvalidPositionType();

    PoolFactory public poolFactory;
    RiskEngine public riskEngine;
    uint256 public liquidationFee;
    PoolFactory public poolFactory;

    mapping(address position => address owner) public ownerOf; // position => owner mapping
    mapping(uint256 positionType => address beacon) public beaconFor; // type => UpgradeableBeacon

    /// @dev auth[x][y] stores if address x is authorized to operate on position y
    mapping(address caller => mapping(address position => bool isAuthz)) public auth;

    // defines the universe of approved contracts and methods that a position can interact with
    // mapping key -> first 20 bytes store the target address, next 4 bytes store the method selector
    mapping(address target => bool isAllowed) public contractUniverse;
    mapping(address target => mapping(bytes4 method => bool isAllowed)) public funcUniverse;

    constructor() {
        _disableInitializers();
    }

    function initialize() public initializer {
        ReentrancyGuardUpgradeable.__ReentrancyGuard_init();
        OwnableUpgradeable.__Ownable_init(msg.sender);
        PausableUpgradeable.__Pausable_init();
    }

    /// @notice allow other addresses to call process() on behalf of the position owner
    function setAuth(address user, address position, bool isAuthorized) external {
        if (msg.sender != ownerOf[position]) revert Unauthorized();
        auth[user][position] = isAuthorized;
    }

    enum Operation {
        NewPosition, // deploy and create a new position
        Exec, // interact with an external contract
        Deposit, // send assets to the position
        Transfer, // transfer assets from the position
        Approve, // Allow a spender to transfer assets from a position
        Repay, // decrease position debt
        Borrow, // increase position debt
        AddAsset, // upsert collateral asset to position storage
        RemoveAsset // delete collateral asset from position storage

    }

    struct Action {
        Operation op;
        address target;
        bytes data;
    }

    function process(address position, Action[] calldata actions) external nonReentrant {
        for (uint256 i; i < actions.length; ++i) {
            // new position creation need not be authzd
            if (actions[i].op == Operation.NewPosition) {
                (uint256 positionType, bytes32 salt) = abi.decode(actions[i].data, (uint256, bytes32));
                if (ownerOf[position] != address(0)) revert InvalidOperation();
                if (position != newPosition(actions[i].target, positionType, salt)) revert InvalidOperation();
                continue;
            }

            if (!auth[msg.sender][position]) revert Unauthorized();

            if (actions[i].op == Operation.Exec) {
                // target -> contract address to be called by the position
                // data -> abi-encoded calldata to be passed
                if (!funcUniverse[actions[i].target][bytes4(actions[i].data[:4])]) revert InvalidOperation();
                IPosition(position).exec(actions[i].target, actions[i].data);
            } else if (actions[i].op == Operation.Transfer) {
                // target -> address to transfer assets to
                // data -> asset to be transferred and amount
                (address asset, uint256 amt) = abi.decode(actions[i].data, (address, uint256));
                IPosition(position).transfer(actions[i].target, asset, amt);
            } else if (actions[i].op == Operation.Deposit) {
                // target -> depositor address
                // data -> asset to be transferred and amount
                (address asset, uint256 amt) = abi.decode(actions[i].data, (address, uint256));
                IERC20(asset).safeTransferFrom(actions[i].target, position, amt);
<<<<<<< HEAD
=======
            } else if (actions[i].op == Operation.Approve) {
                // target -> spender
                // data -> asset and amount to be approved
                if (!contractUniverse[actions[i].target]) revert InvalidOperation();
                (address asset, uint256 amt) = abi.decode(actions[i].data, (address, uint256));
                IPosition(position).approve(asset, actions[i].target, amt);
>>>>>>> 580202ca
            } else {
                uint256 data = abi.decode(actions[i].data, (uint256));
                if (actions[i].op == Operation.Repay) {
                    // target -> pool to be repaid
                    // data -> notional amount to be repaid
                    repay(position, actions[i].target, data);
                } else if (actions[i].op == Operation.Borrow) {
                    // target -> pool to borrow from
                    // amt -> notional amount to be borrowed
                    borrow(position, actions[i].target, data);
                } else if (actions[i].op == Operation.AddAsset) {
                    // target -> asset to be registered as collateral
                    // data is ignored
                    IPosition(position).addAsset(actions[i].target);
                } else if (actions[i].op == Operation.RemoveAsset) {
                    // target -> asset to be deregistered as collateral
                    // data is ignored
                    IPosition(position).removeAsset(actions[i].target);
                } else {
                    revert InvalidOperation(); // Fallback revert
                }
            }
        }
        if (!riskEngine.isPositionHealthy(position)) revert HealthCheckFailed();
    }

    /// @notice deterministically deploy a new beacon proxy position
    function newPosition(address owner, uint256 positionType, bytes32 salt) internal returns (address) {
        if (beaconFor[positionType] == address(0)) revert InvalidPositionType();
        address position = address(new BeaconProxy{salt: salt}(beaconFor[positionType], ""));
        ownerOf[position] = owner;
        auth[owner][position] = true;
        return position;
    }

    /// @dev to repay the entire debt set _amt to uint.max
    function repay(address position, address pool, uint256 _amt) internal {
        uint256 amt = (_amt == type(uint256).max) ? Pool(pool).getBorrowsOf(position) : _amt;
        IPosition(position).repay(Pool(pool).asset(), amt);
        Pool(pool).repay(position, amt);
    }

    function borrow(address position, address pool, uint256 amt) internal {
        if (poolFactory.managerFor(pool) == address(0)) revert InvalidPool();
        IPosition(position).borrow(pool, amt); // this must check if borrow is valid
        Pool(pool).borrow(position, amt);
    }

    struct DebtData {
        address pool;
        address asset;
        uint256 amt;
    }

    struct AssetData {
        address asset;
        uint256 amt;
    }

    function liquidate(address position, DebtData[] calldata debt, AssetData[] calldata collat) external nonReentrant {
        if (riskEngine.isPositionHealthy(position)) revert InvalidOperation();
        for (uint256 i; i < debt.length; ++i) {
            IERC20(debt[i].asset).transferFrom(msg.sender, debt[i].pool, debt[i].amt);
            Pool(debt[i].pool).repay(position, debt[i].amt);
        }
        for (uint256 i; i < collat.length; ++i) {
            uint256 fee = liquidationFee.mulDiv(1e18, collat[i].amt);
            IPosition(position).transfer(owner(), collat[i].asset, fee);
            IPosition(position).transfer(msg.sender, collat[i].asset, collat[i].amt - fee);
        }
        if (!riskEngine.isPositionHealthy(position)) revert InvalidOperation();
        // TODO emit liquidation event and/or reset position
    }

    // Admin Functions
    function setBeacon(uint256 positionType, address beacon) external onlyOwner {
        beaconFor[positionType] = beacon;
    }

    function setRiskEngine(address _riskEngine) external onlyOwner {
        riskEngine = RiskEngine(_riskEngine);
    }

    function setPoolFactory(address _poolFactory) external onlyOwner {
        poolFactory = PoolFactory(_poolFactory);
    }
<<<<<<< HEAD
=======

    function setLiquidationFee(uint256 _liquidationFee) external onlyOwner {
        liquidationFee = _liquidationFee;
    }
>>>>>>> 580202ca
}<|MERGE_RESOLUTION|>--- conflicted
+++ resolved
@@ -11,14 +11,6 @@
 import {Math} from "@openzeppelin/contracts/utils/math/Math.sol";
 import {SafeERC20} from "@openzeppelin/contracts/token/ERC20/utils/SafeERC20.sol";
 // contracts
-<<<<<<< HEAD
-import {Ownable} from "@openzeppelin/contracts/access/Ownable.sol";
-import {Pausable} from "@openzeppelin/contracts/utils/Pausable.sol";
-import {BeaconProxy} from "@openzeppelin/contracts/proxy/beacon/BeaconProxy.sol";
-import {ReentrancyGuard} from "@openzeppelin/contracts/utils/ReentrancyGuard.sol";
-
-contract PositionManager is ReentrancyGuard, Ownable, Pausable {
-=======
 import {BeaconProxy} from "@openzeppelin/contracts/proxy/beacon/BeaconProxy.sol";
 import {OwnableUpgradeable} from "@openzeppelin/contracts-upgradeable/access/OwnableUpgradeable.sol";
 import {PausableUpgradeable} from "@openzeppelin/contracts-upgradeable/utils/PausableUpgradeable.sol";
@@ -27,7 +19,6 @@
 // 11.004
 contract PositionManager is ReentrancyGuardUpgradeable, OwnableUpgradeable, PausableUpgradeable {
     using Math for uint256;
->>>>>>> 580202ca
     using SafeERC20 for IERC20;
 
     error InvalidPool();
@@ -39,7 +30,6 @@
     PoolFactory public poolFactory;
     RiskEngine public riskEngine;
     uint256 public liquidationFee;
-    PoolFactory public poolFactory;
 
     mapping(address position => address owner) public ownerOf; // position => owner mapping
     mapping(uint256 positionType => address beacon) public beaconFor; // type => UpgradeableBeacon
@@ -114,15 +104,12 @@
                 // data -> asset to be transferred and amount
                 (address asset, uint256 amt) = abi.decode(actions[i].data, (address, uint256));
                 IERC20(asset).safeTransferFrom(actions[i].target, position, amt);
-<<<<<<< HEAD
-=======
             } else if (actions[i].op == Operation.Approve) {
                 // target -> spender
                 // data -> asset and amount to be approved
                 if (!contractUniverse[actions[i].target]) revert InvalidOperation();
                 (address asset, uint256 amt) = abi.decode(actions[i].data, (address, uint256));
                 IPosition(position).approve(asset, actions[i].target, amt);
->>>>>>> 580202ca
             } else {
                 uint256 data = abi.decode(actions[i].data, (uint256));
                 if (actions[i].op == Operation.Repay) {
@@ -146,6 +133,7 @@
                 }
             }
         }
+
         if (!riskEngine.isPositionHealthy(position)) revert HealthCheckFailed();
     }
 
@@ -209,11 +197,8 @@
     function setPoolFactory(address _poolFactory) external onlyOwner {
         poolFactory = PoolFactory(_poolFactory);
     }
-<<<<<<< HEAD
-=======
 
     function setLiquidationFee(uint256 _liquidationFee) external onlyOwner {
         liquidationFee = _liquidationFee;
     }
->>>>>>> 580202ca
 }