// SPDX-License-Identifier: MIT
pragma solidity ^0.8.24;

/*//////////////////////////////////////////////////////////////
                            Imports
//////////////////////////////////////////////////////////////*/

//types
import {Pool} from "./Pool.sol";
import {IERC20} from "@openzeppelin/contracts/token/ERC20/IERC20.sol";
import {IERC4626} from "@openzeppelin/contracts/interfaces/IERC4626.sol";
// libraries
import {Errors} from "src/lib/Errors.sol";
import {IterableMap} from "src/lib/IterableMap.sol";
import {Math} from "@openzeppelin/contracts/utils/math/Math.sol";
import {SafeERC20} from "@openzeppelin/contracts/token/ERC20/utils/SafeERC20.sol";
//contracts
import {OwnableUpgradeable} from "@openzeppelin/contracts-upgradeable/access/OwnableUpgradeable.sol";
import {ERC20Upgradeable} from "@openzeppelin/contracts-upgradeable/token/ERC20/ERC20Upgradeable.sol";
import {PausableUpgradeable} from "@openzeppelin/contracts-upgradeable/utils/PausableUpgradeable.sol";
import {ERC4626Upgradeable} from "@openzeppelin/contracts-upgradeable/token/ERC20/extensions/ERC4626Upgradeable.sol";

/*//////////////////////////////////////////////////////////////
                            SuperPool
//////////////////////////////////////////////////////////////*/

contract SuperPool is OwnableUpgradeable, PausableUpgradeable, ERC4626Upgradeable {
    using Math for uint256;
    using IterableMap for IterableMap.IterableMapStorage;

    /*//////////////////////////////////////////////////////////////
                               Storage
    //////////////////////////////////////////////////////////////*/

    // internal iterable mapping of (pool => pool cap)
    IterableMap.IterableMapStorage internal poolCaps;

    // aggregate deposit cap for all pools
    // updated dynamically when individual pool caps are updated
    uint256 public totalPoolCap;

    // protocol fee, collected on withdrawal
    uint256 public protocolFee;

    // privileged address to allocate assets between pools
    address public allocator;

    /*//////////////////////////////////////////////////////////////
                                Events
    //////////////////////////////////////////////////////////////*/

    event AllocatorSet(address allocator);
    event ProtocolFeeSet(uint256 protocolFee);
    event TotalPoolCapSet(uint256 totalPoolCap);
    event PoolCapSet(address indexed pool, uint256 amt);
    event PoolDeposit(address indexed pool, uint256 assets);
    event PoolWithdraw(address indexed pool, uint256 assets);

    /*//////////////////////////////////////////////////////////////
                              Initialize
    //////////////////////////////////////////////////////////////*/

    constructor() {
        _disableInitializers();
    }

    function initialize(
        address asset,
        uint256 _totalPoolCap,
        uint256 _protocolFee,
        address _allocator,
        string memory _name,
        string memory _symbol
    ) public initializer {
        OwnableUpgradeable.__Ownable_init(msg.sender);
        PausableUpgradeable.__Pausable_init();
        ERC20Upgradeable.__ERC20_init(_name, _symbol);
        ERC4626Upgradeable.__ERC4626_init(IERC20(asset));

        totalPoolCap = _totalPoolCap;
        protocolFee = _protocolFee;
        allocator = _allocator;
    }

    /*//////////////////////////////////////////////////////////////
                             Public View
    //////////////////////////////////////////////////////////////*/

    /// @notice returns the pools with non zero deposit caps
    /// @return an array of pool addresses
    function pools() public view returns (address[] memory) {
        return poolCaps.getKeys();
    }

    /// @notice returns the deposit cap for a give pool
    /// @param _pool the pool to get the cap for
    function poolCap(address _pool) public view returns (uint256) {
        return poolCaps.get(_pool);
    }

    /*//////////////////////////////////////////////////////////////
                        ERC4626 View Overrides
    //////////////////////////////////////////////////////////////*/

    /// @inheritdoc ERC4626Upgradeable
    function totalAssets() public view override returns (uint256) {
        // fetch number of pools
        uint256 len = poolCaps.length();

        // compute total assets managed by superpool across associated pools
        uint256 total;
        for (uint256 i; i < len; i++) {
            // fetch pool by id
            IERC4626 pool = IERC4626(poolCaps.getByIdx(i));

            // fetch assets owned by superpool in the pool
            total += pool.previewRedeem(pool.balanceOf(address(this)));
        }

        // fetch idle assets held in superpool
        total += IERC20(asset()).balanceOf(address(this));

        return total;
    }

    /// @inheritdoc ERC4626Upgradeable
    function maxDeposit(address) public view override returns (uint256) {
        uint256 assets = totalAssets();
        return totalPoolCap > assets ? totalPoolCap - assets : 0;
    }

    /// @inheritdoc ERC4626Upgradeable
    function maxMint(address) public view override returns (uint256) {
        return previewDeposit(maxDeposit(address(0)));
    }

    /*//////////////////////////////////////////////////////////////
                       ERC4626 Public Overrides
    //////////////////////////////////////////////////////////////*/

    // deposit and mint work as-is, but are pausable

    /// @inheritdoc ERC4626Upgradeable
    function deposit(uint256 assets, address receiver) public override whenNotPaused returns (uint256) {
        return ERC4626Upgradeable.deposit(assets, receiver);
    }

    /// @inheritdoc ERC4626Upgradeable
    function mint(uint256 shares, address receiver) public override whenNotPaused returns (uint256) {
        return ERC4626Upgradeable.mint(shares, receiver);
    }

    // withdraw and mint have no major changes, but the superpool implements a withdrawal fee
    // the fee is deducted as a portion of the withdrawn assets and accrues to the protocol
    // the return values are recalibrated to comply with the ERC4626 specification
    // withdraw and mint are not pausable so that depositors can withdraw, no matter what

    /// @notice withdraw assets from the superpool
    /// @dev override to account for protocol fee
    /// @param assets the amount of assets to withdraw
    /// @param receiver the address to send the assets to
    /// @param owner the owner of the shares were burning from
    function withdraw(uint256 assets, address receiver, address owner) public override returns (uint256) {
<<<<<<< HEAD
        // compute fee amount for given assets
        // [ROUND] protocol fee is rounded down, in favor of the user
        uint256 fee = protocolFee.mulDiv(assets, 1e18);
=======
        // must not withdraw more than owner balance
        uint256 maxAssets = maxWithdraw(owner);
        if (assets > maxAssets) {
            revert ERC4626ExceededMaxWithdraw(owner, assets, maxAssets);
        }

        // amount of shares for given assets
        uint256 shares = ERC4626Upgradeable.previewWithdraw(assets);
>>>>>>> 0323dd4a

        // compute fees
        uint256 fee = protocolFee.mulDiv(assets, 1e18); // withdrawal fee
        uint256 feeShares = protocolFee.mulDiv(shares, 1e18); // withdrawal fee, as vault shares

        // process withdrawal including fee deduction
        _withdrawWithFee(msg.sender, receiver, owner, assets, shares, fee, feeShares);

        // return value as per erc4626 spec
        return shares;
    }

    /// @notice redeem shares for assets from the superpool
    /// @dev override to account for protocol fee
    /// @param shares the amount of shares to redeem
    /// @param receiver the address to send the assets to
    /// @param owner the owner of the shares were burning from
    function redeem(uint256 shares, address receiver, address owner) public override returns (uint256) {
<<<<<<< HEAD
        // compute fee amount for given shares
        // [ROUND] protocol fee is rounded down, in favor of the user
        uint256 fee = protocolFee.mulDiv(shares, 1e18);
=======
        // must not redeem more than owner balance
        uint256 maxShares = maxRedeem(owner);
        if (shares > maxShares) {
            revert ERC4626ExceededMaxRedeem(owner, shares, maxShares);
        }
>>>>>>> 0323dd4a

        // amount of asset for given shares
        uint256 assets = previewRedeem(shares);

        // compute fees
        uint256 fee = protocolFee.mulDiv(assets, 1e18); // withdrawal fee
        uint256 feeShares = protocolFee.mulDiv(shares, 1e18); // withdrawal fee, as shares

        // process redemption including fee deduction
        _withdrawWithFee(msg.sender, receiver, owner, assets, shares, fee, feeShares);

        // return value as per erc4626 spec
        return assets;
    }

    /*//////////////////////////////////////////////////////////////
                          External Functions
    //////////////////////////////////////////////////////////////*/

    /// @notice withdraw assets from the superpool using a given path
    /// @dev withdraw assets from the superpool by taking path[i] underlying from the pool at poolCaps[i]
    /// @param assets the amount of assets to withdraw
    /// @param path the amounts to withdraw from each pool
    function withdrawWithPath(uint256 assets, uint256[] memory path) external whenNotPaused {
        // withdraw assets from pool to superpool along given path
        _withdrawWithPath(assets, path);

        // withdraw assets to depositor
        withdraw(assets, msg.sender, msg.sender);
    }

    /*//////////////////////////////////////////////////////////////
                          Internal Functions
    //////////////////////////////////////////////////////////////*/

    // replicates ERC4626Upgradeable._withdraw logic with a withdrawal fee
    function _withdrawWithFee(
        address caller,
        address receiver,
        address owner,
        uint256 assets,
        uint256 shares,
        uint256 fee,
        uint256 feeShares
    ) internal {
        // msg.sender must be approved to redeem on behalf of owner
        if (owner != caller) {
            ERC20Upgradeable._spendAllowance(owner, caller, shares);
        }

        // burn shares equivalent to assets from owner's balance
        ERC20Upgradeable._burn(owner, shares);

        // transfer fee to superpool owner
        SafeERC20.safeTransfer(IERC20(ERC4626Upgradeable.asset()), OwnableUpgradeable.owner(), fee);

        // transfer assets after fee deduction to given receiver
        SafeERC20.safeTransfer(IERC20(ERC4626Upgradeable.asset()), receiver, assets - fee);

        // event corresponding fee withdrawal
        emit Withdraw(msg.sender, receiver, owner, fee, feeShares);

        // event corresponding user withdrawal
        emit Withdraw(msg.sender, receiver, owner, assets - fee, shares - feeShares);
    }

    function _poolWithdraw(IERC4626 pool, uint256 assets) internal {
        // withdraw assets from pool back to superpool
        pool.withdraw(assets, address(this), address(this));

        emit PoolWithdraw(address(pool), assets);
    }

    /// @dev returns early if the amount they want to withdraw is already in the superpool
    /// @dev if you try to withdraw more this function will ignore it
    function _withdrawWithPath(uint256 assets, uint256[] memory path) internal {
        // fetch amount of idle funds currently held in pool
        uint256 balance = IERC20(asset()).balanceOf(address(this));

        // no need to withdraw from pools if the superpool has enough to meet the withdrawal
        if (balance < assets) {
            // fetch amount diff that needs to be withdrawn from pools to meet withdrawal
            uint256 diff = assets - balance;

            for (uint256 i; i < path.length; i++) {
                // if we covering the rest of the funds from this last pool
                if (path[i] < diff) {
                    _poolWithdraw(IERC4626(poolCaps.getByIdx(i)), path[i]);
                    diff -= path[i];
                } else {
                    _poolWithdraw(IERC4626(poolCaps.getByIdx(i)), diff);
                    diff = 0;
                    break;
                }
            }

            if (diff > 0) revert Errors.InsufficientWithdrawPath();
        }
    }

    /*//////////////////////////////////////////////////////////////
                       Only Allocator and Owner
    //////////////////////////////////////////////////////////////*/

    /// @notice deposit assets from the superpool into a pool
    /// @notice callable only by privilaged allocator or owner
    /// @param pool the pool to deposit assets into
    /// @param assets the amount of assets to deposit
    function poolDeposit(address pool, uint256 assets) external {
        // revert unauthorized calls
        if (msg.sender != allocator && msg.sender != owner()) revert Errors.OnlyAllocatorOrOwner();

        // approve and deposit assets from superpool to given pool
        IERC20(asset()).approve(address(pool), assets);
        IERC4626(pool).deposit(assets, address(this));

        // revert if pool balance
        require(IERC4626(pool).previewRedeem(IERC4626(pool).balanceOf(address(this))) <= poolCap(pool));

        emit PoolDeposit(pool, assets);
    }

    /// @notice withdraw assets from a pool
    /// @notice only callable by owner
    /// @param pool the pool to withdraw assets from
    /// @param assets the amount of assets to withdraw
    function poolWithdraw(address pool, uint256 assets) external onlyOwner {
        // revert unauthorized calls
        if (msg.sender != allocator && msg.sender != owner()) revert Errors.OnlyAllocatorOrOwner();
        _poolWithdraw(IERC4626(pool), assets);
    }

    /*//////////////////////////////////////////////////////////////
                              Only Owner
    //////////////////////////////////////////////////////////////*/

    /// @notice set the maximum deposit cap for a pool
    /// @param pool the pool to set the cap for
    /// @param assets the amount of assets to set the cap to
    /// @dev owner must take care to ensure that pool caps are only set to 0 after all assets
    /// are removed. failure to do so will result in the superpool share price to decrease
    /// dramatically, even though the assets accessible to it will remain the same which can lead
    /// to price share attacks. refer: https://github.com/sentimentxyz/protocol-v2/issues/118
    function setPoolCap(address pool, uint256 assets) external onlyOwner {
        // revert if pool asset does not match superpool asset
        if (Pool(pool).asset() != asset()) revert Errors.InvalidPoolAsset();

        // shortcut no-op path to handle zeroed out params
        if (assets == 0 && poolCaps.get(pool) == 0) {
            return;
        }

        // update pool cap in storage mapping
        poolCaps.set(pool, assets);

        emit PoolCapSet(pool, assets);
    }

    /// @notice set the allocator address
    /// @param _allocator the address to set the allocator to
    function setAllocator(address _allocator) external onlyOwner {
        allocator = _allocator;

        emit AllocatorSet(_allocator);
    }

    /// @notice set the protocol fee
    /// @param _protocolFee the fee to set scaled by 1e18
    function setProtocolFee(uint256 _protocolFee) external onlyOwner {
        protocolFee = _protocolFee;

        emit ProtocolFeeSet(_protocolFee);
    }

    function setTotalPoolCap(uint256 _totalPoolCap) external onlyOwner {
        totalPoolCap = _totalPoolCap;

        emit TotalPoolCapSet(_totalPoolCap);
    }
}<|MERGE_RESOLUTION|>--- conflicted
+++ resolved
@@ -161,11 +161,6 @@
     /// @param receiver the address to send the assets to
     /// @param owner the owner of the shares were burning from
     function withdraw(uint256 assets, address receiver, address owner) public override returns (uint256) {
-<<<<<<< HEAD
-        // compute fee amount for given assets
-        // [ROUND] protocol fee is rounded down, in favor of the user
-        uint256 fee = protocolFee.mulDiv(assets, 1e18);
-=======
         // must not withdraw more than owner balance
         uint256 maxAssets = maxWithdraw(owner);
         if (assets > maxAssets) {
@@ -174,9 +169,9 @@
 
         // amount of shares for given assets
         uint256 shares = ERC4626Upgradeable.previewWithdraw(assets);
->>>>>>> 0323dd4a
 
         // compute fees
+        // [ROUND] protocol fee is rounded down, in favor of the user
         uint256 fee = protocolFee.mulDiv(assets, 1e18); // withdrawal fee
         uint256 feeShares = protocolFee.mulDiv(shares, 1e18); // withdrawal fee, as vault shares
 
@@ -193,22 +188,17 @@
     /// @param receiver the address to send the assets to
     /// @param owner the owner of the shares were burning from
     function redeem(uint256 shares, address receiver, address owner) public override returns (uint256) {
-<<<<<<< HEAD
-        // compute fee amount for given shares
-        // [ROUND] protocol fee is rounded down, in favor of the user
-        uint256 fee = protocolFee.mulDiv(shares, 1e18);
-=======
         // must not redeem more than owner balance
         uint256 maxShares = maxRedeem(owner);
         if (shares > maxShares) {
             revert ERC4626ExceededMaxRedeem(owner, shares, maxShares);
         }
->>>>>>> 0323dd4a
 
         // amount of asset for given shares
         uint256 assets = previewRedeem(shares);
 
         // compute fees
+        // [ROUND] protocol fee is rounded down, in favor of the user
         uint256 fee = protocolFee.mulDiv(assets, 1e18); // withdrawal fee
         uint256 feeShares = protocolFee.mulDiv(shares, 1e18); // withdrawal fee, as shares
 
