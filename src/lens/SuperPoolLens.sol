--- conflicted
+++ resolved
@@ -159,18 +159,9 @@
         address[] memory pools = superPool.pools();
         for (uint256 i; i < pools.length; ++i) {
             uint256 assets = IERC4626(pools[i]).previewRedeem(IERC20(asset).balanceOf(_superPool));
-<<<<<<< HEAD
-            // [ROUND] pool deposit weights are rounded up, in favor of the user
-            weightedAssets += assets.mulDiv(getPoolInterestRate(pools[i]), 1e18, Math.Rounding.Ceil);
-        }
-
-        // [ROUND] weighted superpool interest rate is rounded up, in favor of the user
-        return weightedAssets.mulDiv(1e18, totalAssets, Math.Rounding.Ceil);
-=======
             weightedAssets += assets * getPoolInterestRate(pools[i]);
         }
 
         return weightedAssets / totalAssets;
->>>>>>> 0323dd4a
     }
 }