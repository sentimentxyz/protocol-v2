// SPDX-License-Identifier: MIT
pragma solidity ^0.8.24;

/*//////////////////////////////////////////////////////////////
                            SuperPool
//////////////////////////////////////////////////////////////*/

// types
import { Pool } from "./Pool.sol";
import { IERC20 } from "@openzeppelin/contracts/token/ERC20/IERC20.sol";

// libraries
import { ReentrancyGuard } from "@openzeppelin/contracts/security/ReentrancyGuard.sol";
import { SafeERC20 } from "@openzeppelin/contracts/token/ERC20/utils/SafeERC20.sol";
import { Math } from "@openzeppelin/contracts/utils/math/Math.sol";

// contracts
import { Ownable } from "@openzeppelin/contracts/access/Ownable.sol";
import { IERC20Metadata } from "@openzeppelin/contracts/interfaces/IERC20Metadata.sol";
import { Pausable } from "@openzeppelin/contracts/security/Pausable.sol";
import { ERC20 } from "@openzeppelin/contracts/token/ERC20/ERC20.sol";

/// @title SuperPool
/// @notice Aggregator of underlying pools compliant with ERC4626
contract SuperPool is Ownable, Pausable, ReentrancyGuard, ERC20 {
    using Math for uint256;
    using SafeERC20 for IERC20;

    /// @notice The denominator for fixed point number calculations
    uint256 internal constant WAD = 1e18;
    /// @notice The maximum length of the deposit and withdraw queues
    uint256 public constant MAX_QUEUE_LENGTH = 8;

    uint8 internal immutable DECIMALS;
    /// @notice The singleton pool contract associated with this superpool
    Pool public immutable POOL;
    /// @notice The asset that is deposited in the superpool, and in turns its underling pools
    IERC20 internal immutable ASSET;
    /// @notice The fee, out of 1e18, taken from interest earned
    uint256 public fee;
    /// @notice The address that recieves all fees, taken in shares
    address public feeRecipient;
    /// @notice The maximum amount of assets that can be deposited in the SuperPool
    uint256 public superPoolCap;
    /// @notice The total amount of assets in the SuperPool
    uint256 public lastTotalAssets;
    /// @notice The queue of pool ids, in order, for depositing assets
    uint256[] public depositQueue;
    /// @notice The queue of pool ids, in order, for withdrawing assets
    uint256[] public withdrawQueue;
    /// @notice The caps of the pools, indexed by pool id
    mapping(uint256 poolId => uint256 cap) public poolCapFor;
    /// @notice The addresses that are allowed to reallocate assets
    mapping(address user => bool isAllocator) public isAllocator;

    /// @notice Pool added to the deposit and withdraw queue
    event PoolAdded(uint256 poolId);
    /// @notice Pool removed from the deposit and withdraw queue
    event PoolRemoved(uint256 poolId);
    /// @notice SuperPool fee was updated
    event SuperPoolFeeUpdated(uint256 fee);
    /// @notice Asset cap for an underlying pool was updated
    event PoolCapSet(uint256 poolId, uint256 cap);
    /// @notice SuperPool aggregate deposit asset cap was updated
    event SuperPoolCapUpdated(uint256 superPoolCap);
    /// @notice SuperPool fee recipient was updated
    event SuperPoolFeeRecipientUpdated(address feeRecipient);
    /// @notice Allocator status for a given address was updated
    event AllocatorUpdated(address allocator, bool isAllocator);
    /// @notice Assets were deposited to the SuperPool
    event Deposit(address indexed caller, address indexed owner, uint256 assets, uint256 shares);
    /// @notice Assets were withdrawn from the SuperPool
    event Withdraw(
        address indexed caller, address indexed receiver, address indexed owner, uint256 assets, uint256 shares
    );

    /// @notice Invalid queue reorder parameters
    error SuperPool_InvalidQueueReorder();
    /// @notice Attempt to interact with a queue not in the SuperPool queue
    error SuperPool_PoolNotInQueue(uint256 poolId);
    /// @notice Attempt to deposit zero shares worth of assets to the pool
    error SuperPool_ZeroShareDeposit(address superpool, uint256 assets);
    /// @notice Attempt to mint zero asset worth of shares from the pool
    error SuperPool_ZeroAssetDeposit(address superpool, uint256 shares);
    /// @notice Insufficient Liquidity to service withdrawal
    error SuperPool_NotEnoughLiquidity(address superPool);
    /// @notice Reordered queue length does not match current queue length
    error SuperPool_QueueLengthMismatch(address superPool);
    /// @notice Number of pools in the queue exceeds MAX_QUEUE_LENGTH
    error SuperPool_MaxQueueLengthReached(address superPool);
    /// @notice Underlying pool asset does not match Super Pool asset
    error SuperPool_PoolAssetMismatch(address superPool, uint256 poolId);
    /// @notice Attempt to remove underlying pool with non-zero deposits
    error SuperPool_NonZeroPoolBalance(address superPool, uint256 poolId);
    /// @notice Function access is restricted to pool owners and allocators
    error SuperPool_OnlyAllocatorOrOwner(address superPool, address sender);

    /// @notice This function should only be called by the SuperPool Factory
    /// @param pool_ The address of the singelton pool contract
    /// @param asset_ The asset of the superpool, which should match all underling pools
    /// @param feeRecipient_ The address to initially receive the fee
    /// @param fee_ The fee, out of 1e18, taken from interest earned
    /// @param superPoolCap_ The maximum amount of assets that can be deposited in the SuperPool
    /// @param name_ The name of the SuperPool
    /// @param symbol_ The symbol of the SuperPool
    constructor(
        address pool_,
        address asset_,
        address feeRecipient_,
        uint256 fee_,
        uint256 superPoolCap_,
        string memory name_,
        string memory symbol_
    ) Ownable() ERC20(name_, symbol_) {
        POOL = Pool(pool_);
        ASSET = IERC20(asset_);
        DECIMALS = _tryGetAssetDecimals(ASSET);

        fee = fee_;
        feeRecipient = feeRecipient_;
        superPoolCap = superPoolCap_;
    }

    /// @notice Number of decimals used to get user representation of amounts
    function decimals() public view override returns (uint8) {
        return DECIMALS;
    }

    /// @notice Returns the address of the underlying token
    function asset() public view returns (address) {
        return address(ASSET);
    }

    /// @notice Fetch the total amount of assets under control of the SuperPool
    function totalAssets() public view returns (uint256) {
        uint256 assets = ASSET.balanceOf(address(this));

        uint256 depositQueueLength = depositQueue.length;
        for (uint256 i; i < depositQueueLength; ++i) {
            assets += POOL.getAssetsOf(depositQueue[i], address(this));
        }

        return assets;
    }

    /// @notice Converts an asset amount to a share amount, as defined by ERC4626
    /// @param assets The amount of assets
    /// @return shares The equivalent amount of shares
    function convertToShares(uint256 assets) public view virtual returns (uint256 shares) {
        (uint256 feeShares, uint256 newTotalAssets) = simulateAccrue();
        return _convertToShares(assets, newTotalAssets, totalSupply() + feeShares, Math.Rounding.Down);
    }

    /// @notice Converts a share amount to an asset amount, as defined by ERC4626
    /// @param shares The amount of shares
    /// @return assets The equivalent amount of assets
    function convertToAssets(uint256 shares) public view virtual returns (uint256 assets) {
        (uint256 feeShares, uint256 newTotalAssets) = simulateAccrue();
        return _convertToAssets(shares, newTotalAssets, totalSupply() + feeShares, Math.Rounding.Down);
    }

    /// @notice Fetch the maximum amount of assets that can be deposited in the SuperPool
    function maxDeposit(address) public view returns (uint256) {
        return _maxDeposit(totalAssets());
    }

    /// @notice Fetch the maximum amount of shares that can be minted from the SuperPool
    function maxMint(address) public view returns (uint256) {
        (uint256 feeShares, uint256 newTotalAssets) = simulateAccrue();
        return
            _convertToShares(_maxDeposit(newTotalAssets), newTotalAssets, totalSupply() + feeShares, Math.Rounding.Down);
    }

    /// @notice Fetch the maximum amount of assets that can be withdrawn by a depositor
    function maxWithdraw(address owner) public view returns (uint256) {
        (uint256 feeShares, uint256 newTotalAssets) = simulateAccrue();
        return _maxWithdraw(owner, newTotalAssets, totalSupply() + feeShares);
    }

    /// @notice Fetch the maximum amount of shares that can be redeemed by a depositor
    function maxRedeem(address owner) public view returns (uint256) {
        (uint256 feeShares, uint256 newTotalAssets) = simulateAccrue();
        uint256 newTotalShares = totalSupply() + feeShares;
        return _convertToShares(
            _maxWithdraw(owner, newTotalAssets, newTotalShares), newTotalAssets, newTotalShares, Math.Rounding.Down
        );
    }

    function previewDeposit(uint256 assets) public view virtual returns (uint256) {
        (uint256 feeShares, uint256 newTotalAssets) = simulateAccrue();
        return _convertToShares(assets, newTotalAssets, totalSupply() + feeShares, Math.Rounding.Down);
    }

    function previewMint(uint256 shares) public view virtual returns (uint256) {
        (uint256 feeShares, uint256 newTotalAssets) = simulateAccrue();
        return _convertToAssets(shares, newTotalAssets, totalSupply() + feeShares, Math.Rounding.Up);
    }

    function previewWithdraw(uint256 assets) public view virtual returns (uint256) {
        (uint256 feeShares, uint256 newTotalAssets) = simulateAccrue();
        return _convertToShares(assets, newTotalAssets, totalSupply() + feeShares, Math.Rounding.Up);
    }

    function previewRedeem(uint256 shares) public view virtual returns (uint256) {
        (uint256 feeShares, uint256 newTotalAssets) = simulateAccrue();
        return _convertToAssets(shares, newTotalAssets, totalSupply() + feeShares, Math.Rounding.Down);
    }

    /// @notice Deposits assets into the SuperPool
    /// @param assets The amount of assets to deposit
    /// @param receiver The address to receive the shares
    /// @return shares The amount of shares minted
    function deposit(uint256 assets, address receiver) public nonReentrant returns (uint256 shares) {
        accrue();
        shares = previewDeposit(assets);
        if (shares == 0) revert SuperPool_ZeroShareDeposit(address(this), assets);
        _deposit(receiver, assets, shares);
    }

    /// @notice Mints shares into the SuperPool
    /// @param shares The amount of shares to mint
    /// @param receiver The address to receive the shares
    /// @return assets The amount of assets deposited
    function mint(uint256 shares, address receiver) public nonReentrant returns (uint256 assets) {
        accrue();
        assets = previewMint(shares);
        if (assets == 0) revert SuperPool_ZeroAssetDeposit(address(this), shares);
        _deposit(receiver, assets, shares);
    }

    /// @notice Withdraws assets from the SuperPool
    /// @param assets The amount of assets to withdraw
    /// @param receiver The address to receive the assets
    /// @param owner The address to withdraw the assets from
    /// @return shares The amount of shares burned
    function withdraw(uint256 assets, address receiver, address owner) public nonReentrant returns (uint256 shares) {
        accrue();
        shares = previewWithdraw(assets);
        _withdraw(receiver, owner, assets, shares);
    }

    /// @notice Redeems shares from the SuperPool
    /// @param shares The amount of shares to redeem
    /// @param receiver The address to receive the assets
    /// @param owner The address to redeem the shares from
    /// @return assets The amount of assets redeemed
    function redeem(uint256 shares, address receiver, address owner) public nonReentrant returns (uint256 assets) {
        accrue();
        assets = previewRedeem(shares);
        _withdraw(receiver, owner, assets, shares);
    }

    /// @notice Fetch list of pool ids in the deposit and withdraw queue
    function pools() external view returns (uint256[] memory) {
        return depositQueue;
    }

    /// @notice Fetch number of pools in the deposit and withdraw queue
    function getPoolCount() external view returns (uint256) {
        return depositQueue.length;
    }

    /// @notice Accrue interest and fees for the SuperPool
    function accrue() public {
        (uint256 feeShares, uint256 newTotalAssets) = simulateAccrue();
        if (feeShares != 0) ERC20._mint(feeRecipient, feeShares);
        lastTotalAssets = newTotalAssets;
    }

    /// @notice Modify the maximum amount of assets that can be deposited to an underlying pool
    /// @dev If the cap is set below the assets in the pool, it becomes withdraw-only
    /// @param poolId The id of the pool to set the cap for
    /// @param cap The cap of the pool, 0 to remove the cap
    function setPoolCap(uint256 poolId, uint256 cap) external onlyOwner {
        // add new pool
        if (poolCapFor[poolId] == 0 && cap != 0) {
            _addPool(poolId);
            poolCapFor[poolId] = cap;
        }
        // remove existing pool
        else if (poolCapFor[poolId] != 0 && cap == 0) {
            _removePool(poolId);
            poolCapFor[poolId] = 0;
        } else if (poolCapFor[poolId] != 0 && cap != 0) {
            poolCapFor[poolId] = cap;
        } else {
            return; // handle pool == 0 && cap == 0
        }

        emit PoolCapSet(poolId, cap);
    }

    /// @notice Reorders the deposit queue, based in deposit priority
    /// @param indexes The new depositQueue, in order of priority
    function reorderDepositQueue(uint256[] calldata indexes) external onlyOwner {
        if (indexes.length != depositQueue.length) revert SuperPool_QueueLengthMismatch(address(this));
        depositQueue = _reorderQueue(depositQueue, indexes);
    }

    /// @notice Reorders the withdraw queue, based in withdraw priority
    /// @param indexes The new withdrawQueue, in order of priority
    function reorderWithdrawQueue(uint256[] calldata indexes) external onlyOwner {
        if (indexes.length != withdrawQueue.length) revert SuperPool_QueueLengthMismatch(address(this));
        withdrawQueue = _reorderQueue(withdrawQueue, indexes);
    }

    /// @notice Toggles whether or not an address is able to call reallocate
    /// @param allocator The address to toggle allocator status for
    function toggleAllocator(address allocator) external onlyOwner {
        isAllocator[allocator] = !isAllocator[allocator];
        emit AllocatorUpdated(allocator, isAllocator[allocator]);
    }

    /// @notice Sets the fee for the SuperPool
    /// @param _fee The fee, out of 1e18, to be taken from interest earned
    function setFee(uint256 _fee) external onlyOwner {
        accrue();
        fee = _fee;
        emit SuperPoolFeeUpdated(_fee);
    }

    /// @notice Sets the cap of the total amount of assets in the SuperPool
    /// @param _superPoolCap The cap of the SuperPool
    function setSuperpoolCap(uint256 _superPoolCap) external onlyOwner {
        superPoolCap = _superPoolCap;
        emit SuperPoolCapUpdated(_superPoolCap);
    }

    /// @notice Sets the address which fees are sent to
    /// @param _feeRecipient The new address to recieve fees
    function setFeeRecipient(address _feeRecipient) external onlyOwner {
        accrue();
        feeRecipient = _feeRecipient;
        emit SuperPoolFeeRecipientUpdated(_feeRecipient);
    }

    /*//////////////////////////////////////////////////////////////
                           Asset Allocation
    //////////////////////////////////////////////////////////////*/

    /// @notice Struct to hold a pair of pool id, and the delta in balance
    /// @custom:field pool     The pool id
    /// @custom:field assets   The amount of tokens to {deposit, remove} during reallocation
    struct ReallocateParams {
        uint256 poolId;
        uint256 assets;
    }

    /// @notice Reallocate assets between underlying pools
    /// @param withdraws A list of poolIds, and the amount to withdraw from them
    /// @param deposits A list of poolIds, and the amount to deposit to them
    function reallocate(ReallocateParams[] calldata withdraws, ReallocateParams[] calldata deposits) external {
        if (!isAllocator[msg.sender] && msg.sender != Ownable.owner()) {
            revert SuperPool_OnlyAllocatorOrOwner(address(this), msg.sender);
        }

        uint256 withdrawsLength = withdraws.length;
        for (uint256 i; i < withdrawsLength; ++i) {
            POOL.withdraw(withdraws[i].poolId, withdraws[i].assets, address(this), address(this));
        }

        uint256 depositsLength = deposits.length;
        for (uint256 i; i < depositsLength; ++i) {
            uint256 poolCap = poolCapFor[deposits[i].poolId];
            // disallow deposits to pool not associated with this SuperPool
            if (poolCap == 0) revert SuperPool_PoolNotInQueue(deposits[i].poolId);
            // respect pool cap
            uint256 assetsInPool = POOL.getAssetsOf(deposits[i].poolId, address(this));
            if (assetsInPool + deposits[i].assets < poolCap) {
                ASSET.approve(address(POOL), deposits[i].assets);
                POOL.deposit(deposits[i].poolId, deposits[i].assets, address(this));
            }
        }
    }

    /*//////////////////////////////////////////////////////////////
                               Internal
    //////////////////////////////////////////////////////////////*/

    function _convertToShares(
        uint256 _assets,
        uint256 _totalAssets,
        uint256 _totalShares,
        Math.Rounding _rounding
    ) public view virtual returns (uint256 shares) {
        shares = _assets.mulDiv(_totalShares + 1, _totalAssets + 1, _rounding);
    }

    function _convertToAssets(
        uint256 _shares,
        uint256 _totalAssets,
        uint256 _totalShares,
        Math.Rounding _rounding
    ) public view virtual returns (uint256 assets) {
        assets = _shares.mulDiv(_totalAssets + 1, _totalShares + 1, _rounding);
    }

    function _maxWithdraw(address _owner, uint256 _totalAssets, uint256 _totalShares) internal view returns (uint256) {
        uint256 totalLiquidity; // max assets that can be withdrawn based on superpool and underlying pool liquidity
        uint256 depositQueueLength = depositQueue.length;
        for (uint256 i; i < depositQueueLength; ++i) {
            totalLiquidity += POOL.getLiquidityOf(depositQueue[i]);
        }
        totalLiquidity += ASSET.balanceOf(address(this)); // unallocated assets in the superpool

        // return the minimum of totalLiquidity and _owner balance
        uint256 userAssets = _convertToAssets(ERC20.balanceOf(_owner), _totalAssets, _totalShares, Math.Rounding.Down);
        return totalLiquidity > userAssets ? userAssets : totalLiquidity;
    }

    /// @notice Fetch the maximum amount of assets that can be deposited in the SuperPool
    function _maxDeposit(uint256 _totalAssets) public view returns (uint256) {
        return superPoolCap > _totalAssets ? (superPoolCap - _totalAssets) : 0;
    }

    /// @dev Internal function to process ERC4626 deposits and mints
    /// @param receiver The address to receive the shares
    /// @param assets The amount of assets to deposit
    /// @param shares The amount of shares to mint, should be equivalent to assets

    function _deposit(address receiver, uint256 assets, uint256 shares) internal {
        // Need to transfer before minting or ERC777s could reenter.
        ASSET.safeTransferFrom(msg.sender, address(this), assets);
        ERC20._mint(receiver, shares);
        _supplyToPools(assets);
        lastTotalAssets += assets;
        emit Deposit(msg.sender, receiver, assets, shares);
    }

    /// @dev Internal function to process ERC4626 withdrawals and redemptions
    /// @param receiver The address to receive the assets
    /// @param owner The address to withdraw the assets from
    /// @param assets The amount of assets to withdraw
    /// @param shares The amount of shares to burn, should be equivalent to assets
    function _withdraw(address receiver, address owner, uint256 assets, uint256 shares) internal {
        _withdrawFromPools(assets);
        if (msg.sender != owner) ERC20._spendAllowance(owner, msg.sender, shares);
        ERC20._burn(owner, shares);
        lastTotalAssets -= assets;
        ASSET.safeTransfer(receiver, assets);
        emit Withdraw(msg.sender, receiver, owner, assets, shares);
    }

    /// @dev Internal function to loop through all pools, depositing assets sequentially until the cap is reached
    /// @param assets The amount of assets to deposit
    function _supplyToPools(uint256 assets) internal {
        uint256 depositQueueLength = depositQueue.length;
        for (uint256 i; i < depositQueueLength; ++i) {
            uint256 poolId = depositQueue[i];
            uint256 assetsInPool = POOL.getAssetsOf(poolId, address(this));

            if (assetsInPool < poolCapFor[poolId]) {
                uint256 supplyAmt = poolCapFor[poolId] - assetsInPool;
                if (assets < supplyAmt) supplyAmt = assets;
                ASSET.forceApprove(address(POOL), supplyAmt);

                // skip and move to the next pool in queue if deposit reverts
                try POOL.deposit(poolId, supplyAmt, address(this)) {
                    assets -= supplyAmt;
                } catch { }

                if (assets == 0) return;
            }
        }
    }

    /// @dev Internal function to loop through all pools, withdrawing assets first from available balance
    ///     then sequentially until the cap is reached
    /// @param assets The amount of assets to withdraw
    function _withdrawFromPools(uint256 assets) internal {
        uint256 assetsInSuperpool = ASSET.balanceOf(address(this));

        if (assetsInSuperpool >= assets) return;
        else assets -= assetsInSuperpool;

        uint256 withdrawQueueLength = withdrawQueue.length;
        for (uint256 i; i < withdrawQueueLength; ++i) {
            uint256 poolId = withdrawQueue[i];
            // withdrawAmt -> max assets that can be withdrawn from the underlying pool
            // optimistically try to withdraw all assets from this pool
            uint256 withdrawAmt = assets;

            // withdrawAmt cannot be greater than the assets deposited by the pool in the underlying pool
            uint256 assetsInPool = POOL.getAssetsOf(poolId, address(this));
            if (assetsInPool < withdrawAmt) withdrawAmt = assetsInPool;

<<<<<<< HEAD
            // withdrawAmt cannot be greater than the underlying pool liquidity
            uint256 poolLiquidity = POOL.getLiquidityOf(poolId);
            if (poolLiquidity < withdrawAmt) withdrawAmt = poolLiquidity;
=======
                if (withdrawAmt > 0) {
                    try POOL.withdraw(poolId, withdrawAmt, address(this), address(this)) {
                        assets -= withdrawAmt;
                    } catch { }
                }
>>>>>>> 30d73845

            // withdraw only if liquidity constraints are met
            if (withdrawAmt > 0) {
                try POOL.redeem(poolId, withdrawAmt, address(this), address(this)) {
                    assets -= withdrawAmt;
                } catch { }
                if (assets == 0) return;
            }
        }

        // We explicitly check assets == 0, and if so return, otherwise we revert directly here
        revert SuperPool_NotEnoughLiquidity(address(this));
    }

    /// @dev Internal function to add a pool to the SuperPool
    /// @param poolId The id of the pool to add
    function _addPool(uint256 poolId) internal {
        if (POOL.getPoolAssetFor(poolId) != address(ASSET)) revert SuperPool_PoolAssetMismatch(address(this), poolId);
        if (depositQueue.length == MAX_QUEUE_LENGTH) revert SuperPool_MaxQueueLengthReached(address(this));

        depositQueue.push(poolId);
        withdrawQueue.push(poolId);
    }

    /// @dev Internal function to remove a pool from the SuperPool
    /// @param poolId The id of the pool to remove, cannot be removed if the pool has non-zero balance
    function _removePool(uint256 poolId) internal onlyOwner {
        if (POOL.getAssetsOf(poolId, address(this)) != 0) revert SuperPool_NonZeroPoolBalance(address(this), poolId);

        // gas intensive ops that shift the entire array to preserve order
        _removeFromQueue(depositQueue, poolId);
        _removeFromQueue(withdrawQueue, poolId);

        emit PoolRemoved(poolId);
    }

    /// @dev Internal function to copy a queue to memory from storage
    /// @param queue The queue to copy
    /// @param indexes The new order of the queue
    /// @return newQueue A memory copy of the new queue
    function _reorderQueue(
        uint256[] storage queue,
        uint256[] calldata indexes
    ) internal view returns (uint256[] memory newQueue) {
        uint256 indexesLength = indexes.length;
        bool[] memory seen = new bool[](indexesLength);
        newQueue = new uint256[](indexesLength);

        for (uint256 i; i < indexesLength; ++i) {
            if (seen[indexes[i]]) revert SuperPool_InvalidQueueReorder();
            newQueue[i] = queue[indexes[i]];
            seen[indexes[i]] = true;
        }

        return newQueue;
    }

    /// @dev Internal function to remove a pool from a queue
    /// @param queue The queue to remove the pool from
    /// @param poolId The id of the pool to remove
    function _removeFromQueue(uint256[] storage queue, uint256 poolId) internal {
        uint256 toRemoveIdx;
        uint256 queueLength = queue.length;
        for (uint256 i; i < queueLength; ++i) {
            if (queue[i] == poolId) {
                toRemoveIdx = i;
                break;
            }
        }
        for (uint256 i = toRemoveIdx; i < queueLength - 1; ++i) {
            queue[i] = queue[i + 1];
        }
        queue.pop();
    }

    /// @dev Internal function to simulate the accrual of fees
    /// @return (feeShares, newTotalAssets) The amount of shares accrued and the new total assets
    function simulateAccrue() internal view returns (uint256, uint256) {
        uint256 newTotalAssets = totalAssets();
        uint256 interestAccrued = (newTotalAssets > lastTotalAssets) ? newTotalAssets - lastTotalAssets : 0;
        if (interestAccrued == 0 || fee == 0) return (0, newTotalAssets);

        uint256 feeAssets = interestAccrued.mulDiv(fee, WAD);
        uint256 feeShares = _convertToShares(feeAssets, newTotalAssets, totalSupply(), Math.Rounding.Down);

        return (feeShares, newTotalAssets);
    }

    function _tryGetAssetDecimals(IERC20 _asset) private view returns (uint8) {
        (bool success, bytes memory encodedDecimals) =
            address(_asset).staticcall(abi.encodeWithSelector(IERC20Metadata.decimals.selector));
        if (success && encodedDecimals.length >= 32) {
            uint256 returnedDecimals = abi.decode(encodedDecimals, (uint256));
            if (returnedDecimals <= type(uint8).max) return uint8(returnedDecimals);
        }
        return 18;
    }
}<|MERGE_RESOLUTION|>--- conflicted
+++ resolved
@@ -484,25 +484,17 @@
             uint256 assetsInPool = POOL.getAssetsOf(poolId, address(this));
             if (assetsInPool < withdrawAmt) withdrawAmt = assetsInPool;
 
-<<<<<<< HEAD
             // withdrawAmt cannot be greater than the underlying pool liquidity
             uint256 poolLiquidity = POOL.getLiquidityOf(poolId);
             if (poolLiquidity < withdrawAmt) withdrawAmt = poolLiquidity;
-=======
-                if (withdrawAmt > 0) {
-                    try POOL.withdraw(poolId, withdrawAmt, address(this), address(this)) {
-                        assets -= withdrawAmt;
-                    } catch { }
-                }
->>>>>>> 30d73845
-
-            // withdraw only if liquidity constraints are met
+
             if (withdrawAmt > 0) {
-                try POOL.redeem(poolId, withdrawAmt, address(this), address(this)) {
+                try POOL.withdraw(poolId, withdrawAmt, address(this), address(this)) {
                     assets -= withdrawAmt;
                 } catch { }
-                if (assets == 0) return;
             }
+
+            if (assets == 0) return;
         }
 
         // We explicitly check assets == 0, and if so return, otherwise we revert directly here
