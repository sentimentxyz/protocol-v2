--- conflicted
+++ resolved
@@ -402,14 +402,10 @@
         // validate assets and pools are correct 
         for (uint256 i; i < debt.length; ++i) {
             // verify that the asset being repaid is actually the pool asset
-<<<<<<< HEAD
             if (debt[i].asset != pool.getPoolAssetFor(debt[i].poolId)) {
                 revert PositionManager_InvalidDebtData(debt[i].asset, pool.getPoolAssetFor(debt[i].poolId));
             }
         }
-=======
-            address poolAsset = pool.getPoolAssetFor(debt[i].poolId);
->>>>>>> 57de21d8
 
         // verify that the liquidator seized by the liquidator is within liquidiation discount
         riskEngine.validateLiquidation(debt, collat);
@@ -417,6 +413,9 @@
         // sequentially repay position debts
         // assumes the position manager is approved to pull assets from the liquidator
         for (uint256 i; i < debt.length; ++i) {
+            // verify that the asset being repaid is actually the pool asset
+            address poolAsset = pool.getPoolAssetFor(debt[i].poolId);
+
             // transfer debt asset from the liquidator to the pool
             IERC20(poolAsset).transferFrom(msg.sender, address(pool), debt[i].amt);
 
