--- conflicted
+++ resolved
@@ -382,13 +382,11 @@
         // sequentially repay position debts
         // assumes the position manager is approved to pull assets from the liquidator
         for (uint256 i; i < debt.length; ++i) {
-<<<<<<< HEAD
             // verify that the asset being repaid is actually the pool asset
             if (debt[i].asset != Pool(debt[i].pool).asset()) revert Errors.InvalidDebtData();
-=======
+
             // update position to reflect repayment of debt by liquidator
             IPosition(position).repay(debt[i].pool, debt[i].amt);
->>>>>>> dea3e761
 
             // transfer debt asset from the liquidator to the pool
             IERC20(debt[i].asset).transferFrom(msg.sender, debt[i].pool, debt[i].amt);
