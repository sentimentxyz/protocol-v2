--- conflicted
+++ resolved
@@ -4,10 +4,7 @@
 import "forge-std/console2.sol";
 import {Pool} from "src/Pool.sol";
 import {Errors} from "src/lib/Errors.sol";
-<<<<<<< HEAD
 import {console2} from "forge-std/Test.sol";
-=======
->>>>>>> 0323dd4a
 import {TestUtils} from "../TestUtils.sol";
 import {RiskEngine} from "src/RiskEngine.sol";
 import {BaseTest, MintableToken} from "../BaseTest.t.sol";
@@ -95,7 +92,6 @@
         assertEq(position.getDebtPools().length, 0);
     }
 
-<<<<<<< HEAD
     function testMaxRepay(uint256 depositAmt, uint256 borrowAmt) public {
         vm.assume(borrowAmt > 3);
         vm.assume(depositAmt < MAX_NUM);
@@ -106,7 +102,8 @@
         _deposit(depositAmt);
         _borrow(borrowAmt);
         _repay(type(uint256).max);
-=======
+    }
+
     function testZach_LiquidateToFalselyRepay() public {
         // starting position:
         // - deposit 100 collateral (worth 100 eth)
@@ -152,7 +149,6 @@
         (assets, debt,) = riskEngine.getRiskData(address(position));
         console2.log("Assets After: ", assets);
         console2.log("Debt After: ", debt);
->>>>>>> 0323dd4a
     }
 
     function _deposit(uint256 amt) internal {
