// SPDX-License-Identifier: MIT
pragma solidity ^0.8.24;

/*//////////////////////////////////////////////////////////////
                            Imports
//////////////////////////////////////////////////////////////*/

// types
import {Pool} from "./Pool.sol";
import {RiskEngine} from "./RiskEngine.sol";
import {IPosition} from "./interfaces/IPosition.sol";
import {IERC20} from "@openzeppelin/contracts/token/ERC20/IERC20.sol";
// libraries
import {Math} from "@openzeppelin/contracts/utils/math/Math.sol";
import {SafeERC20} from "@openzeppelin/contracts/token/ERC20/utils/SafeERC20.sol";
// contracts
import {BeaconProxy} from "@openzeppelin/contracts/proxy/beacon/BeaconProxy.sol";
import {OwnableUpgradeable} from "@openzeppelin/contracts-upgradeable/access/OwnableUpgradeable.sol";
import {PausableUpgradeable} from "@openzeppelin/contracts-upgradeable/utils/PausableUpgradeable.sol";
import {ReentrancyGuardUpgradeable} from "@openzeppelin/contracts-upgradeable/utils/ReentrancyGuardUpgradeable.sol";

/*//////////////////////////////////////////////////////////////
                            Events
//////////////////////////////////////////////////////////////*/

event BeaconSet(address beacon);

event RiskEngineSet(address riskEngine);

event PoolFactorySet(address poolFactory);

event LiquidationFeeSet(uint256 liquidationFee);

event AddressSet(address indexed target, bool isAllowed);

event AddAsset(address indexed position, address indexed caller, address asset);

event FunctionSet(address indexed target, bytes4 indexed method, bool isAllowed);

event RemoveAsset(address indexed position, address indexed caller, address asset);

event Liquidation(address indexed position, address indexed liquidator, address indexed owner);

event PositionDeployed(address indexed position, address indexed caller, address indexed owner);

event Repay(address indexed position, address indexed caller, uint256 indexed poolId, uint256 amount);

event Borrow(address indexed position, address indexed caller, uint256 indexed poolId, uint256 amount);

event Exec(address indexed position, address indexed caller, address indexed target, bytes4 functionSelector);

event Transfer(address indexed position, address indexed caller, address indexed target, address asset, uint256 amount);

event Approve(address indexed position, address indexed caller, address indexed spender, address asset, uint256 amount);

event Deposit(address indexed position, address indexed depositor, address asset, uint256 amount);

/*//////////////////////////////////////////////////////////////
                            Structs
//////////////////////////////////////////////////////////////*/

// data for position debt to be repaid by the liquidator
struct DebtData {
    // poolId address for debt to be repaid
    uint256 poolId;
    // debt asset for pool, utility param to avoid calling pool.asset()
    address asset;
    // amount of debt to be repaid by the liqudiator
    // position manager assumes that this amount has already been approved
    uint256 amt;
}

// data for collateral assets to be received by the liquidator
struct AssetData {
    // token address
    address asset;
    // amount of collateral to be received by liquidator
    uint256 amt;
}

// defines various operation types that can be applied to a position
// every operation except NewPosition requires that the caller must be an authz caller or owner
enum Operation {
    NewPosition, // create2 a new position with a given type, no auth needed
    // the following operations require msg.sender to be authorized
    Exec, // execute arbitrary calldata on a position
    Deposit, // deposit collateral assets to a given position
    Transfer, // transfer assets from the position to a external address
    Approve, // allow a spender to transfer assets from a position
    Repay, // decrease position debt
    Borrow, // increase position debt
    AddAsset, // upsert collateral asset to position storage
    RemoveAsset // remove collateral asset from position storage

}

// loosely defined data struct to create a common data container for all operation types
// target and data are interpreted in different ways based on the operation type
struct Action {
    // operation type
    Operation op;
    // dynamic bytes data, interepreted differently across operation types
    bytes data;
}

/*//////////////////////////////////////////////////////////////
                        Position Manager
//////////////////////////////////////////////////////////////*/

contract PositionManager is ReentrancyGuardUpgradeable, OwnableUpgradeable, PausableUpgradeable {
    using Math for uint256;
    using SafeERC20 for IERC20;

    /*//////////////////////////////////////////////////////////////
                               Storage
    //////////////////////////////////////////////////////////////*/

    Pool public pool;

    /// @notice risk engine address
    /// @dev used to check if a given position breaches risk thresholds
    RiskEngine public riskEngine;

    address public positionBeacon;

    /// @notice liquidation fee in percentage, scaled by 18 decimals
    /// @dev accrued to the protocol on every liqudation
    uint256 public liquidationFee;

    // position => owner mapping
    /// @notice fetch owner for given position
    mapping(address position => address owner) public ownerOf;

    /// [caller][position] => [isAuthorized]
    /// @notice check if a given address is allowed to operate on a particular position
    /// @dev auth[x][y] stores if address x is authorized to operate on position y
    mapping(address position => mapping(address caller => bool isAuthz)) public isAuth;

    // defines the universe of approved contracts and methods that a position can interact with
    // mapping key -> first 20 bytes store the target address, next 4 bytes store the method selector
    mapping(address target => bool isAllowed) public isKnownAddress;
    mapping(address target => mapping(bytes4 method => bool isAllowed)) public isKnownFunc;

    /*//////////////////////////////////////////////////////////////
                                Errors
    //////////////////////////////////////////////////////////////*/
<<<<<<< HEAD
    error PositionManager_NoPositionBeacon();
    error PositionManager_UnknownPool(address pool);
=======
    error PositionManager_UnknownPool(uint256 poolId);
>>>>>>> 8a99f85a
    error PositionManager_UnknownSpender(address spender);
    error PositionManager_UnknownContract(address target);
    error PositionManager_UnknownOperation(uint256 operation);
    error PositionManager_HealthCheckFailed(address position);
    error PositionManager_InvalidLiquidation(address position);
    error PositionManager_LiquidateHealthyPosition(address position);
    error PositionManager_InvalidDebtData(address asset, address poolAsset);
    error PositionManager_OnlyPositionOwner(address position, address sender);
    error PositionManager_UnknownFuncSelector(address target, bytes4 selector);
    error PositionManager_OnlyPositionAuthorized(address position, address sender);
    error PositionManager_PredictedPositionMismatch(address position, address predicted);

    /*//////////////////////////////////////////////////////////////
                              Initialize
    //////////////////////////////////////////////////////////////*/

    constructor() {
        _disableInitializers();
    }

    function initialize(address _riskEngine, uint256 _liquidationFee) public initializer {
        ReentrancyGuardUpgradeable.__ReentrancyGuard_init();
        OwnableUpgradeable.__Ownable_init(msg.sender);
        PausableUpgradeable.__Pausable_init();

        riskEngine = RiskEngine(_riskEngine);
        liquidationFee = _liquidationFee;
    }

    /*//////////////////////////////////////////////////////////////
                          External Functions
    //////////////////////////////////////////////////////////////*/

    /// @notice authorize a caller other than the owner to call process() on a position
    function toggleAuth(address user, address position) external {
        // only account owners are allowed to modify authorizations
        // disables transitive auth operations
        if (msg.sender != ownerOf[position]) revert PositionManager_OnlyPositionOwner(position, msg.sender);

        // update authz status in storage
        isAuth[position][user] = !isAuth[position][user];
    }

    /*//////////////////////////////////////////////////////////////
                         Position Interaction
    //////////////////////////////////////////////////////////////*/

    function process(address position, Action calldata action) external nonReentrant {
        _process(position, action);
        if (!riskEngine.isPositionHealthy(position)) revert PositionManager_HealthCheckFailed(position);
    }

    /// @notice procces a batch of actions on a given position
    /// @dev only one position can be operated on in one txn, including creation
    /// @param position the position to process the actions on
    /// @param actions the list of actions to process
    function processBatch(address position, Action[] calldata actions) external nonReentrant {
        // loop over actions and process them sequentially based on operation
        for (uint256 i; i < actions.length; ++i) {
            _process(position, actions[i]);
        }
        // after all the actions are processed, the position should be within risk thresholds
        if (!riskEngine.isPositionHealthy(position)) revert PositionManager_HealthCheckFailed(position);
    }

    /*//////////////////////////////////////////////////////////////
                          Internal Functions
    //////////////////////////////////////////////////////////////*/

    function _process(address position, Action calldata action) internal {
        if (action.op == Operation.NewPosition) {
            newPosition(position, action.data);
            return;
        }

        if (!isAuth[position][msg.sender]) revert PositionManager_OnlyPositionAuthorized(position, msg.sender);

        if (action.op == Operation.Exec) {
            exec(position, action.data);
        } else if (action.op == Operation.Transfer) {
            transfer(position, action.data);
        } else if (action.op == Operation.Deposit) {
            deposit(position, action.data);
        } else if (action.op == Operation.Approve) {
            approve(position, action.data);
        } else if (action.op == Operation.Repay) {
            repay(position, action.data);
        } else if (action.op == Operation.Borrow) {
            borrow(position, action.data);
        } else if (action.op == Operation.AddAsset) {
            addAsset(position, action.data);
        } else if (action.op == Operation.RemoveAsset) {
            removeAsset(position, action.data);
        } else {
            revert PositionManager_UnknownOperation(uint256(action.op));
        }
    }

    /// @dev deterministically deploy a new beacon proxy representin a position
    /// @dev the target field in the action is the new owner of the position
    function newPosition(address predictedAddress, bytes calldata data) internal whenNotPaused {
        // positionType -> position type of new position to be deployed
        // owner -> owner to create the position on behalf of
        // salt -> create2 salt for position
        (address owner, bytes32 salt) = abi.decode(data, (address, bytes32));

        // hash salt with owner to mitigate position creations being frontrun
        salt = keccak256(abi.encodePacked(owner, salt));

        // create2 a new position as a beacon proxy
        address position = address(new BeaconProxy{salt: salt}(positionBeacon, ""));

        // update position owner
        ownerOf[position] = owner;

        // owner is authzd by default
        isAuth[position][owner] = true;

        if (position != predictedAddress) revert PositionManager_PredictedPositionMismatch(position, predictedAddress);

        emit PositionDeployed(position, msg.sender, owner);
    }

    function exec(address position, bytes calldata data) internal {
        // exec data is encodePacked (address, bytes)
        // target -> first 20 bytes, contract address to be called by the position
        // callData -> rest of the data, calldata to be executed on target
        address target = address(bytes20(data[:20]));
        if (!isKnownFunc[target][bytes4(data[20:24])]) {
            revert PositionManager_UnknownFuncSelector(target, bytes4(data[20:24]));
        }
        IPosition(position).exec(target, data[20:]);

        emit Exec(position, msg.sender, target, bytes4(data[20:24]));
    }

    function transfer(address position, bytes calldata data) internal {
        // recipient -> address that will receive the transferred tokens
        // asset -> address of token to be transferred
        // amt -> amount of asset to be transferred
        (address recipient, address asset, uint256 amt) = abi.decode(data, (address, address, uint256));
        if (!isKnownAddress[asset]) revert PositionManager_UnknownContract(asset);
        IPosition(position).transfer(recipient, asset, amt);

        emit Transfer(position, msg.sender, recipient, asset, amt);
    }

    function deposit(address position, bytes calldata data) internal {
        // depositor -> address to transfer the tokens from, must have approval
        // asset -> address of token to be deposited
        // amt -> amount of asset to be deposited
        (address asset, uint256 amt) = abi.decode(data, (address, uint256));
        IERC20(asset).safeTransferFrom(msg.sender, position, amt);

        emit Deposit(position, msg.sender, asset, amt);
    }

    function approve(address position, bytes calldata data) internal {
        // spender -> address to be approved
        // asset -> address of token to be approves
        // amt -> amount of asset to be approved
        (address spender, address asset, uint256 amt) = abi.decode(data, (address, address, uint256));
        if (!isKnownAddress[asset]) revert PositionManager_UnknownContract(asset);
        if (!isKnownAddress[spender]) revert PositionManager_UnknownSpender(spender);
        IPosition(position).approve(asset, spender, amt);

        emit Approve(position, msg.sender, spender, asset, amt);
    }

    /// @dev to repay the entire debt set _amt to uint.max
    function repay(address position, bytes calldata data) internal {
        // poolId -> pool that recieves the repaid debt
        // amt -> notional amount to be repaid

        (uint256 poolId, uint256 _amt) = abi.decode(data, (uint256, uint256));
        // if the passed amt is type(uint).max assume repayment of the entire debt
        uint256 amt = (_amt == type(uint256).max) ? pool.getBorrowsOf(poolId, position) : _amt;

<<<<<<< HEAD
=======
        // signals repayment to the position without making any changes in the pool
        // since every position is structured differently
        // we assume that any checks needed to validate repayment are implemented in the position
        IPosition(position).repay(poolId, amt);

>>>>>>> 8a99f85a
        // transfer assets to be repaid from the position to the given pool
        IPosition(position).transfer(address(pool), pool.getPoolAssetFor(poolId), amt);

        // trigger pool repayment which assumes successful transfer of repaid assets
        pool.repay(poolId, position, amt);

<<<<<<< HEAD
        // signals repayment to the position without making any changes in the pool
        // since every position is structured differently
        // we assume that any checks needed to validate repayment are implemented in the position
        IPosition(position).repay(pool, amt);

        emit Repay(position, msg.sender, pool, amt);
=======
        emit Repay(position, msg.sender, poolId, amt);
>>>>>>> 8a99f85a
    }

    function borrow(address position, bytes calldata data) internal whenNotPaused {
        // decode data
        // poolId -> pool to borrow from
        // amt -> notional amount to be borrowed
        (uint256 poolId, uint256 amt) = abi.decode(data, (uint256, uint256));

        // revert if the given pool was not deployed by the protocol pool factory
        if (pool.ownerOf(poolId) == address(0)) revert PositionManager_UnknownPool(poolId);

        // transfer borrowed assets from given pool to position
        // trigger pool borrow and increase debt owed by the position
        Pool(pool).borrow(position, amt);

        // signals a borrow operation without any actual transfer of borrowed assets
        // since every position type is structured differently
        // we assume that the position implements any checks needed to validate the borrow
        IPosition(position).borrow(poolId, amt);

<<<<<<< HEAD
        emit Borrow(position, msg.sender, pool, amt);
=======
        // transfer borrowed assets from given pool to position
        // trigger pool borrow and increase debt owed by the position
        pool.borrow(poolId, position, amt);

        emit Borrow(position, msg.sender, poolId, amt);
>>>>>>> 8a99f85a
    }

    function addAsset(address position, bytes calldata data) internal whenNotPaused {
        // asset -> address of asset to be registered as collateral
        address asset = abi.decode(data, (address));

        // register asset as collateral
        // any position-specific validation must be done within the position contract
        IPosition(position).addAsset(asset);

        emit AddAsset(position, msg.sender, asset);
    }

    function removeAsset(address position, bytes calldata data) internal whenNotPaused {
        // asset -> address of asset to be deregistered as collateral
        address asset = abi.decode(data, (address));

        // deregister asset as collateral
        IPosition(position).removeAsset(asset);

        emit RemoveAsset(position, msg.sender, asset);
    }

    /*//////////////////////////////////////////////////////////////
                             Liquidation
    //////////////////////////////////////////////////////////////*/

    function liquidate(address position, DebtData[] calldata debt, AssetData[] calldata collat) external nonReentrant {
        // position must breach risk thresholds before liquidation
        if (riskEngine.isPositionHealthy(position)) revert PositionManager_LiquidateHealthyPosition(position);

        // verify that the liquidator seized by the liquidator is within liquidiation discount
        riskEngine.validateLiquidation(debt, collat);

        // sequentially repay position debts
        // assumes the position manager is approved to pull assets from the liquidator
        for (uint256 i; i < debt.length; ++i) {
            // verify that the asset being repaid is actually the pool asset
            if (debt[i].asset != pool.getPoolAssetFor(debt[i].poolId)) {
                revert PositionManager_InvalidDebtData(debt[i].asset, pool.getPoolAssetFor(debt[i].poolId));
            }

            // update position to reflect repayment of debt by liquidator
            IPosition(position).repay(debt[i].poolId, debt[i].amt);

            // transfer debt asset from the liquidator to the pool
            IERC20(debt[i].asset).transferFrom(msg.sender, address(pool), debt[i].amt);

            // trigger pool repayment which assumes successful transfer of repaid assets
            pool.repay(debt[i].poolId, position, debt[i].amt);
        }

        // transfer position assets to the liqudiator and accrue protocol liquidation fees
        for (uint256 i; i < collat.length; ++i) {
            // compute fee amt
            // [ROUND] liquidation fee is rounded down, in favor of the liquidator
            uint256 fee = liquidationFee.mulDiv(collat[i].amt, 1e18);

            // transfer fee amt to protocol
            IPosition(position).transfer(owner(), collat[i].asset, fee);

            // transfer difference to the liquidator
            IPosition(position).transfer(msg.sender, collat[i].asset, collat[i].amt - fee);
        }

        // position should be within risk thresholds after liqudiation
        if (!riskEngine.isPositionHealthy(position)) revert PositionManager_HealthCheckFailed(position);

        emit Liquidation(position, msg.sender, ownerOf[position]);
    }

    /*//////////////////////////////////////////////////////////////
                              Only Owner
    //////////////////////////////////////////////////////////////*/

    /// @notice update the beacon for a given position type
    /// @dev only callable by the position manager owner
    function setBeacon(address _positionBeacon) external onlyOwner {
        positionBeacon = _positionBeacon;

        emit BeaconSet(_positionBeacon);
    }

    /// @notice update the risk engine address
    /// @dev only callable by the position manager owner
    function setRiskEngine(address _riskEngine) external onlyOwner {
        riskEngine = RiskEngine(_riskEngine);

        emit RiskEngineSet(_riskEngine);
    }

    /// @notice update the protocol liqudiation fee
    /// @dev only callable by the position manager owner
    function setLiquidationFee(uint256 _liquidationFee) external onlyOwner {
        liquidationFee = _liquidationFee;

        emit LiquidationFeeSet(_liquidationFee);
    }

    /// @notice toggle contract inclusion in the contract universe
    /// @dev only callable by the position manager owner
    function toggleKnownAddress(address target) external onlyOwner {
        isKnownAddress[target] = !isKnownAddress[target];

        emit AddressSet(target, isKnownAddress[target]);
    }

    /// @notice toggle function inclusion in the function universe
    /// @dev only callable by the position manager owner
    function toggleKnownFunc(address target, bytes4 method) external onlyOwner {
        isKnownFunc[target][method] = !isKnownFunc[target][method];

        emit FunctionSet(target, method, isKnownFunc[target][method]);
    }
}<|MERGE_RESOLUTION|>--- conflicted
+++ resolved
@@ -144,12 +144,8 @@
     /*//////////////////////////////////////////////////////////////
                                 Errors
     //////////////////////////////////////////////////////////////*/
-<<<<<<< HEAD
     error PositionManager_NoPositionBeacon();
-    error PositionManager_UnknownPool(address pool);
-=======
     error PositionManager_UnknownPool(uint256 poolId);
->>>>>>> 8a99f85a
     error PositionManager_UnknownSpender(address spender);
     error PositionManager_UnknownContract(address target);
     error PositionManager_UnknownOperation(uint256 operation);
@@ -328,30 +324,23 @@
         // if the passed amt is type(uint).max assume repayment of the entire debt
         uint256 amt = (_amt == type(uint256).max) ? pool.getBorrowsOf(poolId, position) : _amt;
 
-<<<<<<< HEAD
-=======
         // signals repayment to the position without making any changes in the pool
         // since every position is structured differently
         // we assume that any checks needed to validate repayment are implemented in the position
         IPosition(position).repay(poolId, amt);
 
->>>>>>> 8a99f85a
         // transfer assets to be repaid from the position to the given pool
         IPosition(position).transfer(address(pool), pool.getPoolAssetFor(poolId), amt);
 
         // trigger pool repayment which assumes successful transfer of repaid assets
         pool.repay(poolId, position, amt);
 
-<<<<<<< HEAD
         // signals repayment to the position without making any changes in the pool
         // since every position is structured differently
         // we assume that any checks needed to validate repayment are implemented in the position
         IPosition(position).repay(pool, amt);
 
-        emit Repay(position, msg.sender, pool, amt);
-=======
         emit Repay(position, msg.sender, poolId, amt);
->>>>>>> 8a99f85a
     }
 
     function borrow(address position, bytes calldata data) internal whenNotPaused {
@@ -363,24 +352,16 @@
         // revert if the given pool was not deployed by the protocol pool factory
         if (pool.ownerOf(poolId) == address(0)) revert PositionManager_UnknownPool(poolId);
 
-        // transfer borrowed assets from given pool to position
-        // trigger pool borrow and increase debt owed by the position
-        Pool(pool).borrow(position, amt);
-
         // signals a borrow operation without any actual transfer of borrowed assets
         // since every position type is structured differently
         // we assume that the position implements any checks needed to validate the borrow
         IPosition(position).borrow(poolId, amt);
 
-<<<<<<< HEAD
-        emit Borrow(position, msg.sender, pool, amt);
-=======
         // transfer borrowed assets from given pool to position
         // trigger pool borrow and increase debt owed by the position
         pool.borrow(poolId, position, amt);
 
         emit Borrow(position, msg.sender, poolId, amt);
->>>>>>> 8a99f85a
     }
 
     function addAsset(address position, bytes calldata data) internal whenNotPaused {
