--- conflicted
+++ resolved
@@ -12,15 +12,6 @@
 import { ERC20 } from "lib/solmate/src/tokens/ERC20.sol";
 import { Owned } from "lib/solmate/src/auth/Owned.sol";
 //contracts
-<<<<<<< HEAD
-import {OwnableUpgradeable} from "@openzeppelin/contracts-upgradeable/access/OwnableUpgradeable.sol";
-import {ERC20Upgradeable} from "@openzeppelin/contracts-upgradeable/token/ERC20/ERC20Upgradeable.sol";
-import {PausableUpgradeable} from "@openzeppelin/contracts-upgradeable/utils/PausableUpgradeable.sol";
-
-
-// inspired by yearn v3 and metamorpho vaults
-contract SuperPool is ERC20, Owned(msg.sender) {
-=======
 import {Ownable} from "@openzeppelin/contracts/access/Ownable.sol";
 import {ERC20} from "@openzeppelin/contracts/token/ERC20/ERC20.sol";
 import {Pausable} from "@openzeppelin/contracts/utils/Pausable.sol";
@@ -28,7 +19,6 @@
 
 // inspired by yearn v3 and metamorpho vaults
 contract SuperPool is Ownable, Pausable, ERC4626 {
->>>>>>> e1c4c6ca
     using Math for uint256;
     using SafeERC20 for IERC20;
 
@@ -91,32 +81,6 @@
     /*//////////////////////////////////////////////////////////////
                               Initialize
     //////////////////////////////////////////////////////////////*/
-
-<<<<<<< HEAD
-    IERC20 public immutable asset;
-
-    constructor(address _pool, SuperPoolInitParams memory params) ERC20(params.name, params.symbol, 18) {
-        asset = IERC20(params.asset);
-        pool = Pool(_pool);
-
-        fee = params.fee;
-        feeRecipient = params.feeRecipient;
-        superPoolCap = params.superPoolCap;
-    }
-
-=======
->>>>>>> e1c4c6ca
-    struct SuperPoolInitParams {
-        address asset;
-        address feeRecipient;
-        uint256 fee;
-        uint256 superPoolCap;
-        string name;
-        string symbol;
-    }
-
-<<<<<<< HEAD
-=======
     constructor(
         address asset_,
         address feeRecipient_,
@@ -124,13 +88,15 @@
         uint256 superPoolCap_,
         string memory name_,
         string memory symbol_
-    ) Ownable(msg.sender) ERC20(name_, symbol_) ERC4626(IERC20(asset_)) {
+    ) Ownable(msg.sender) ERC20(name_, symbol_) {
+        asset = IERC20(params.asset);
+        pool = Pool(_pool);
+    
         fee = fee_;
         feeRecipient = feeRecipient_;
         superPoolCap = superPoolCap_;
     }
 
->>>>>>> e1c4c6ca
     /*//////////////////////////////////////////////////////////////
                                External
     //////////////////////////////////////////////////////////////*/
@@ -149,11 +115,7 @@
 
     function accrueInterestAndFees() public {
         (uint256 feeShares, uint256 newTotalAssets) = _simulateFeeAccrual();
-<<<<<<< HEAD
-        if (feeShares != 0) _mint(feeRecipient, feeShares);
-=======
         if (feeShares != 0) ERC20._mint(feeRecipient, feeShares);
->>>>>>> e1c4c6ca
         lastTotalAssets = newTotalAssets;
     }
 
@@ -161,13 +123,8 @@
                         ERC4626 View Overrides
     //////////////////////////////////////////////////////////////*/
 
-<<<<<<< HEAD
     function totalAssets() public view returns (uint256) {
         uint256 assets = IERC20(asset).balanceOf(address(this));
-=======
-    function totalAssets() public view override returns (uint256) {
-        uint256 assets = IERC20(ERC4626.asset()).balanceOf(address(this));
->>>>>>> e1c4c6ca
 
         for (uint256 i; i < depositQueue.length; ++i) {
             assets += pool.getAssetsOf(depositQueue[i], address(this));
@@ -299,11 +256,7 @@
     }
 
     function reallocate(ReallocateParams[] calldata withdraws, ReallocateParams[] calldata deposits) external {
-<<<<<<< HEAD
-        if (!isAllocator[msg.sender] && msg.sender != owner) {
-=======
         if (!isAllocator[msg.sender] && msg.sender != Ownable.owner()) {
->>>>>>> e1c4c6ca
             revert SuperPool_OnlyAllocatorOrOwner(address(this), msg.sender);
         }
 
@@ -354,7 +307,6 @@
                                Internal
     //////////////////////////////////////////////////////////////*/
 
-<<<<<<< HEAD
     function _deposit(address receiver, uint256 assets, uint256 shares) internal {
         // Check for rounding error since we round down in previewDeposit.
         require((shares = previewDeposit(assets)) != 0, "ZERO_SHARES");
@@ -365,11 +317,7 @@
         _mint(receiver, shares);
 
         emit Deposit(msg.sender, receiver, assets, shares);
-        
-=======
-    function _deposit(address caller, address receiver, uint256 assets, uint256 shares) internal override {
-        ERC4626._deposit(caller, receiver, assets, shares);
->>>>>>> e1c4c6ca
+
         _supplyToPools(assets);
                 
         lastTotalAssets += assets;
@@ -379,7 +327,6 @@
         internal
     {
         _withdrawFromPools(assets);
-<<<<<<< HEAD
 
         shares = previewWithdraw(assets); // No need to check for rounding error, previewWithdraw rounds up.
 
@@ -395,9 +342,6 @@
 
         asset.safeTransfer(receiver, assets);
 
-=======
-        ERC4626._withdraw(caller, receiver, owner, assets, shares);
->>>>>>> e1c4c6ca
         lastTotalAssets -= assets;
     }
 
