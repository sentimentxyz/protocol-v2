// SPDX-License-Identifier: MIT
pragma solidity ^0.8.24;

// types
import { Registry } from "./Registry.sol";
import { IRateModel } from "./interfaces/IRateModel.sol";
import { IERC20 } from "@openzeppelin/contracts/token/ERC20/IERC20.sol";
import { IERC4626 } from "@openzeppelin/contracts/interfaces/IERC4626.sol";
// libraries
import { Math } from "@openzeppelin/contracts/utils/math/Math.sol";
import { SafeERC20 } from "@openzeppelin/contracts/token/ERC20/utils/SafeERC20.sol";
// contracts
import { ERC6909 } from "./lib/ERC6909.sol";
import { OwnableUpgradeable } from "@openzeppelin/contracts-upgradeable/access/OwnableUpgradeable.sol";

/// @title Pool
contract Pool is OwnableUpgradeable, ERC6909 {
    using Math for uint256;
    using SafeERC20 for IERC20;

    /*//////////////////////////////////////////////////////////////
                               Structs
    //////////////////////////////////////////////////////////////*/

    struct RateModelUpdate {
        address rateModel;
        uint256 validAfter;
    }

    struct Uint128Pair {
        uint128 assets;
        uint128 shares;
    }

    struct PoolData {
        address asset;
        address rateModel;
        uint128 poolCap;
        uint128 lastUpdated;
        uint128 interestFee;
        uint128 originationFee;
        bool isPaused;
        Uint128Pair totalAssets;
        Uint128Pair totalBorrows;
    }

    /*//////////////////////////////////////////////////////////////
                               Storage
    //////////////////////////////////////////////////////////////*/

    uint256 public constant TIMELOCK_DURATION = 24 * 60 * 60; // 24 hours

    // keccak(SENTIMENT_POSITION_MANAGER_KEY)
    bytes32 public constant SENTIMENT_POSITION_MANAGER_KEY = 0xd4927490fbcbcafca716cca8e8c8b7d19cda785679d224b14f15ce2a9a93e148;

    address public registry;
    address public feeRecipient; // address that receives protocol fees
    address public positionManager;

    mapping(uint256 poolId => address poolOwner) public ownerOf;
    mapping(uint256 poolId => PoolData data) public poolDataFor;
    mapping(uint256 poolId => RateModelUpdate rateModelUpdate) public rateModelUpdateFor;
    mapping(uint256 poolId => mapping(address position => uint256 borrowShares)) public borrowSharesOf;

    /*//////////////////////////////////////////////////////////////
                                Events
    //////////////////////////////////////////////////////////////*/

    event RegistrySet(address registry);
    event PoolPauseToggled(uint256 poolId, bool paused);
    event PoolCapSet(uint256 indexed poolId, uint128 poolCap);
    event PoolOwnerSet(uint256 indexed poolId, address owner);
    event RateModelUpdated(uint256 indexed poolId, address rateModel);
    event InterestFeeSet(uint256 indexed poolId, uint128 interestFee);
    event OriginationFeeSet(uint256 indexed poolId, uint128 originationFee);
    event RateModelUpdateRejected(uint256 indexed poolId, address rateModel);
    event RateModelUpdateRequested(uint256 indexed poolId, address rateModel);
    event Repay(address indexed position, address indexed asset, uint256 amount);
    event Borrow(address indexed position, address indexed asset, uint256 amount);
    event PoolInitialized(uint256 indexed poolId, address indexed owner, address indexed asset);
    event Deposit(address indexed caller, address indexed owner, uint256 assets, uint256 shares);
    event Withdraw(address indexed caller, address indexed receiver, address indexed owner, uint256 assets, uint256 shares);

    /*//////////////////////////////////////////////////////////////
                                Errors
    //////////////////////////////////////////////////////////////*/

    error Pool_AlreadyInitialized();
    error Pool_PoolPaused(uint256 poolId);
    error Pool_PoolCapExceeded(uint256 poolId);
    error Pool_NoRateModelUpdate(uint256 poolId);
    error Pool_PoolAlreadyInitialized(uint256 poolId);
    error Pool_ZeroAssetRedeem(uint256 poolId, uint256 shares);
    error Pool_ZeroSharesRepay(uint256 poolId, uint256 amt);
    error Pool_ZeroSharesBorrow(uint256 poolId, uint256 amt);
    error Pool_ZeroSharesDeposit(uint256 poolId, uint256 amt);
    error Pool_OnlyPoolOwner(uint256 poolId, address sender);
    error Pool_OnlyPositionManager(uint256 poolId, address sender);
    error Pool_InsufficientLiquidity(uint256 poolId, uint256 assets);
    error Pool_TimelockPending(uint256 poolId, uint256 currentTimestamp, uint256 validAfter);

    /*//////////////////////////////////////////////////////////////
                              Initialize
    //////////////////////////////////////////////////////////////*/

    constructor() {
        _disableInitializers();
    }

    function initialize(address registry_, address feeRecipient_) public initializer {
        OwnableUpgradeable.__Ownable_init(msg.sender);

        registry = registry_;
        feeRecipient = feeRecipient_;
        updateFromRegistry();
    }

    function updateFromRegistry() public {
        positionManager = Registry(registry).addressFor(SENTIMENT_POSITION_MANAGER_KEY);
    }

    /*//////////////////////////////////////////////////////////////
                        Public View Functions
    //////////////////////////////////////////////////////////////*/

    function getLiquidityOf(uint256 poolId) public view returns (uint256) {
        PoolData storage pool = poolDataFor[poolId];
        uint256 pendingInterest = simulateAccrue(pool);
        return pool.totalAssets.assets + pendingInterest - pool.totalBorrows.assets;
    }

    function getAssetsOf(uint256 poolId, address guy) public view returns (uint256 assets) {
        PoolData storage pool = poolDataFor[poolId];
        uint256 pendingInterest = simulateAccrue(pool);
        Uint128Pair memory totalAssets = pool.totalAssets;
        totalAssets.assets += uint128(pendingInterest);
        assets = convertToAssets(totalAssets, balanceOf[guy][poolId]);
    }

    function getBorrowsOf(uint256 poolId, address position) public view returns (uint256 borrows) {
        PoolData storage pool = poolDataFor[poolId];
        uint256 pendingInterest = simulateAccrue(pool);
        Uint128Pair memory totalBorrows = pool.totalBorrows;
        totalBorrows.assets += uint128(pendingInterest);
        borrows = convertToAssets(totalBorrows, borrowSharesOf[poolId][position]);
    }

    function getTotalAssets(uint256 poolId) public view returns (uint256) {
        PoolData storage pool = poolDataFor[poolId];
        uint256 pendingInterest = simulateAccrue(pool);
        return pool.totalAssets.assets + pendingInterest;
    }

    function getTotalBorrows(uint256 poolId) public view returns (uint256) {
        PoolData storage pool = poolDataFor[poolId];
        uint256 pendingInterest = simulateAccrue(pool);
        return pool.totalBorrows.assets + pendingInterest;
    }

    function getRateModelFor(uint256 poolId) public view returns (address) {
        return poolDataFor[poolId].rateModel;
    }

    function getPoolAssetFor(uint256 poolId) public view returns (address) {
        return poolDataFor[poolId].asset;
    }

    function convertToShares(Uint128Pair memory pair, uint256 assets) public pure returns (uint256 shares) {
        if (pair.assets == 0) return assets;
        shares = assets.mulDiv(pair.shares, pair.assets);
    }

    function convertToAssets(Uint128Pair memory pair, uint256 shares) public pure returns (uint256 assets) {
        if (pair.shares == 0) return shares;
        assets = shares.mulDiv(pair.assets, pair.shares);
    }

    /*//////////////////////////////////////////////////////////////
                          Lending Functionality
    //////////////////////////////////////////////////////////////*/

    function deposit(uint256 poolId, uint256 assets, address receiver) public returns (uint256 shares) {
        PoolData storage pool = poolDataFor[poolId];

        if (pool.isPaused) revert Pool_PoolPaused(poolId);

        // update state to accrue interest since the last time accrue() was called
        accrue(pool, poolId);

        if (pool.totalAssets.assets + assets > pool.poolCap) revert Pool_PoolCapExceeded(poolId);

        shares = convertToShares(pool.totalAssets, assets);
        if (shares == 0) revert Pool_ZeroSharesDeposit(poolId, assets);

        // Need to transfer before minting or ERC777s could reenter.
        IERC20(pool.asset).safeTransferFrom(msg.sender, address(this), assets);

        pool.totalAssets.assets += uint128(assets);
        pool.totalAssets.shares += uint128(shares);

        _mint(receiver, poolId, shares);

        emit Deposit(msg.sender, receiver, assets, shares);
    }

    function redeem(uint256 poolId, uint256 shares, address receiver, address owner) public returns (uint256 assets) {
        PoolData storage pool = poolDataFor[poolId];

        // update state to accrue interest since the last time accrue() was called
        accrue(pool, poolId);

        if (msg.sender != owner && !isOperator[owner][msg.sender]) {
            uint256 allowed = allowance[owner][msg.sender][poolId];
            if (allowed != type(uint256).max) allowance[owner][msg.sender][poolId] = allowed - shares;
        }

        // Check for rounding error since we round down in previewRedeem.
        assets = convertToAssets(pool.totalAssets, shares);
        if (assets == 0) revert Pool_ZeroAssetRedeem(poolId, shares);

        if (pool.totalAssets.assets - pool.totalBorrows.assets < assets) {
            revert Pool_InsufficientLiquidity(poolId, assets);
        }

        pool.totalAssets.assets -= uint128(assets);
        pool.totalAssets.shares -= uint128(shares);

        _burn(owner, poolId, shares);

        emit Withdraw(msg.sender, receiver, owner, assets, shares);

        IERC20(pool.asset).safeTransfer(receiver, assets);
    }

    /*//////////////////////////////////////////////////////////////
                             Pool Actions
    //////////////////////////////////////////////////////////////*/

    function accrue(uint256 id) external {
        PoolData storage pool = poolDataFor[id];
        accrue(pool, id);
    }

<<<<<<< HEAD
    /// @notice update pool state to accrue interest since the last time accrue() was called
    function accrue(PoolData storage pool, uint256 id) internal {
        uint256 interestAccrued = IRateModel(pool.rateModel).interestAccrued(pool.lastUpdated, pool.totalBorrows.assets, pool.totalAssets.assets);
=======
    function simulateAccrue(PoolData storage pool) internal view returns (uint256 interestAccrued) {
        return IRateModel(pool.rateModel).interestAccrued(
            pool.lastUpdated, pool.totalBorrows.assets, pool.totalAssets.assets
        );
    }

    /// @notice update pool state to accrue interest since the last time accrue() was called
    function accrue(PoolData storage pool, uint256 id) internal {
        uint256 interestAccrued = simulateAccrue(pool);
>>>>>>> 1c90fe6b

        if (interestAccrued != 0) {
            // [ROUND] floor fees in favor of pool lenders
            uint256 feeAssets = interestAccrued.mulDiv(pool.interestFee, 1e18);

            // [ROUND] round down in favor of pool lenders
            uint256 feeShares = convertToShares(pool.totalAssets, feeAssets);

            _mint(feeRecipient, id, feeShares);
        }

        // update cached notional borrows to current borrow amount
        pool.totalBorrows.assets += uint128(interestAccrued);
        pool.totalAssets.assets += uint128(interestAccrued);

        // store a timestamp for this accrue() call
        // used to compute the pending interest next time accrue() is called
        pool.lastUpdated = uint128(block.timestamp);
        // store a timestamp for this accrue() call
        // used to compute the pending interest next time accrue() is called
        pool.lastUpdated = uint128(block.timestamp);
    }

    /// @notice mint borrow shares and send borrowed assets to the borrowing position
    /// @dev only callable by the position manager
    /// @param position the position to mint shares to
    /// @param amt the amount of assets to borrow, denominated in notional asset units
    /// @return borrowShares the amount of shares minted
    function borrow(uint256 poolId, address position, uint256 amt) external returns (uint256 borrowShares) {
        PoolData storage pool = poolDataFor[poolId];

        if (pool.isPaused) revert Pool_PoolPaused(poolId);

        // revert if the caller is not the position manager
        if (msg.sender != positionManager) revert Pool_OnlyPositionManager(poolId, msg.sender);

        // update state to accrue interest since the last time accrue() was called
        accrue(pool, poolId);

        // compute borrow shares equivalant for notional borrow amt
        // [ROUND] round up shares minted, to ensure they capture the borrowed amount
        borrowShares = convertToShares(pool.totalBorrows, amt);

        // revert if borrow amt is too small
        if (borrowShares == 0) revert Pool_ZeroSharesBorrow(poolId, amt);

        // update total pool debt, denominated in notional asset units and shares
        pool.totalBorrows.assets += uint128(amt);
        pool.totalBorrows.shares += uint128(borrowShares);

        // update position debt, denominated in borrow shares
        borrowSharesOf[poolId][position] += borrowShares;

        // compute origination fee amt
        // [ROUND] origination fee is rounded down, in favor of the borrower
        uint256 fee = amt.mulDiv(pool.originationFee, 1e18);

        address asset = pool.asset;
        // send origination fee to owner
        IERC20(asset).safeTransfer(feeRecipient, fee);

        // send borrowed assets to position
        IERC20(asset).safeTransfer(position, amt - fee);

        emit Borrow(position, asset, amt);
    }

    /// @notice repay borrow shares
    /// @dev only callable by position manager, assume assets have already been sent to the pool
    /// @param position the position for which debt is being repaid
    /// @param amt the notional amount of debt asset repaid
    /// @return remainingShares remaining debt in borrow shares owed by the position
    function repay(uint256 poolId, address position, uint256 amt) external returns (uint256 remainingShares) {
        PoolData storage pool = poolDataFor[poolId];
        // the only way to call repay() is through the position manager
        // PositionManager.repay() MUST transfer the assets to be repaid before calling Pool.repay()
        // this function assumes the transfer of assets was completed successfully

        // there is an implicit assumption that assets were transferred in the same txn lest
        // the call to Pool.repay() is not frontrun allowing debt repayment for another position

        // revert if the caller is not the position manager
        if (msg.sender != positionManager) revert Pool_OnlyPositionManager(poolId, msg.sender);

        // update state to accrue interest since the last time accrue() was called
        accrue(pool, poolId);

        // compute borrow shares equivalent to notional asset amt
        // [ROUND] burn fewer borrow shares, to ensure excess debt isn't pushed to others
        uint256 borrowShares = convertToShares(pool.totalBorrows, amt);

        // revert if repaid amt is too small
        if (borrowShares == 0) revert Pool_ZeroSharesRepay(poolId, amt);

        // update total pool debt, denominated in notional asset units, and shares
        pool.totalBorrows.assets -= uint128(amt);
        pool.totalBorrows.shares -= uint128(borrowShares);

        emit Repay(position, pool.asset, amt);

        // return the remaining position debt, denominated in borrow shares
        return (borrowSharesOf[poolId][position] -= borrowShares);
    }

    /*//////////////////////////////////////////////////////////////
                           Initialize Pool
    //////////////////////////////////////////////////////////////*/

    function initializePool(
        address owner,
        address asset,
        address rateModel,
        uint128 interestFee,
        uint128 originationFee,
        uint128 poolCap
    )
        external
        returns (uint256 poolId)
    {
        poolId = uint256(keccak256(abi.encodePacked(owner, asset, rateModel, interestFee, originationFee)));

        if (ownerOf[poolId] != address(0)) revert Pool_PoolAlreadyInitialized(poolId);
        ownerOf[poolId] = owner;

        PoolData memory poolData = PoolData({
            asset: asset,
            rateModel: rateModel,
            poolCap: poolCap,
            lastUpdated: uint128(block.timestamp),
            interestFee: interestFee,
            originationFee: originationFee,
            isPaused: false,
            totalAssets: Uint128Pair(0, 0),
            totalBorrows: Uint128Pair(0, 0)
        });

        poolDataFor[poolId] = poolData;

        emit PoolInitialized(poolId, owner, asset);
        emit RateModelUpdated(poolId, rateModel);
        emit InterestFeeSet(poolId, interestFee);
        emit OriginationFeeSet(poolId, originationFee);
        emit PoolCapSet(poolId, poolCap);
    }

    /*//////////////////////////////////////////////////////////////
                           Only Pool Owner
    //////////////////////////////////////////////////////////////*/

    function togglePause(uint256 poolId) external {
        if (msg.sender != ownerOf[poolId]) revert Pool_OnlyPoolOwner(poolId, msg.sender);
        PoolData storage pool = poolDataFor[poolId];
        pool.isPaused = !pool.isPaused;
        emit PoolPauseToggled(poolId, pool.isPaused);
    }

    function setPoolCap(uint256 poolId, uint128 poolCap) external {
        if (msg.sender != ownerOf[poolId]) revert Pool_OnlyPoolOwner(poolId, msg.sender);
        poolDataFor[poolId].poolCap = poolCap;
        emit PoolCapSet(poolId, poolCap);
    }

    function requestRateModelUpdate(uint256 poolId, address rateModel) external {
        if (msg.sender != ownerOf[poolId]) revert Pool_OnlyPoolOwner(poolId, msg.sender);
        RateModelUpdate memory rateModelUpdate = RateModelUpdate({ rateModel: rateModel, validAfter: block.timestamp + TIMELOCK_DURATION });

        rateModelUpdateFor[poolId] = rateModelUpdate;

        emit RateModelUpdateRequested(poolId, rateModel);
    }

    function acceptRateModelUpdate(uint256 poolId) external {
        if (msg.sender != ownerOf[poolId]) revert Pool_OnlyPoolOwner(poolId, msg.sender);
        RateModelUpdate memory rateModelUpdate = rateModelUpdateFor[poolId];
        if (rateModelUpdate.validAfter == 0) revert Pool_NoRateModelUpdate(poolId);
        if (block.timestamp < rateModelUpdate.validAfter) {
            revert Pool_TimelockPending(poolId, block.timestamp, rateModelUpdate.validAfter);
        }
        poolDataFor[poolId].rateModel = rateModelUpdate.rateModel;
        delete rateModelUpdateFor[poolId];
        emit RateModelUpdated(poolId, rateModelUpdate.rateModel);
    }

    function rejectRateModelUpdate(uint256 poolId) external {
        if (msg.sender != ownerOf[poolId]) revert Pool_OnlyPoolOwner(poolId, msg.sender);
        emit RateModelUpdateRejected(poolId, rateModelUpdateFor[poolId].rateModel);
        delete rateModelUpdateFor[poolId];
    }

    /*//////////////////////////////////////////////////////////////
                              Only Owner
    //////////////////////////////////////////////////////////////*/

    function setRegistry(address _registry) external onlyOwner {
        registry = _registry;
        emit RegistrySet(_registry);
    }
}<|MERGE_RESOLUTION|>--- conflicted
+++ resolved
@@ -241,21 +241,13 @@
         accrue(pool, id);
     }
 
-<<<<<<< HEAD
-    /// @notice update pool state to accrue interest since the last time accrue() was called
-    function accrue(PoolData storage pool, uint256 id) internal {
-        uint256 interestAccrued = IRateModel(pool.rateModel).interestAccrued(pool.lastUpdated, pool.totalBorrows.assets, pool.totalAssets.assets);
-=======
     function simulateAccrue(PoolData storage pool) internal view returns (uint256 interestAccrued) {
-        return IRateModel(pool.rateModel).interestAccrued(
-            pool.lastUpdated, pool.totalBorrows.assets, pool.totalAssets.assets
-        );
+        return IRateModel(pool.rateModel).interestAccrued(pool.lastUpdated, pool.totalBorrows.assets, pool.totalAssets.assets);
     }
 
     /// @notice update pool state to accrue interest since the last time accrue() was called
     function accrue(PoolData storage pool, uint256 id) internal {
         uint256 interestAccrued = simulateAccrue(pool);
->>>>>>> 1c90fe6b
 
         if (interestAccrued != 0) {
             // [ROUND] floor fees in favor of pool lenders
