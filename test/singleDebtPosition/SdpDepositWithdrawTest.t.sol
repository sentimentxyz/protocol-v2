// SPDX-License-Identifier: MIT
pragma solidity ^0.8.24;

import {BaseTest, MintableToken} from "../BaseTest.t.sol";
import {PortfolioLens} from "src/lens/PortfolioLens.sol";
import {SingleDebtPosition} from "src/position/SingleDebtPosition.sol";
import {PositionManager, Operation, Action} from "src/PositionManager.sol";

contract SdpDepositWithdrawTest is BaseTest {
    SingleDebtPosition position;
    PortfolioLens portfolioLens;
    PositionManager positionManager;

    MintableToken erc201;
    MintableToken erc202;

    function setUp() public override {
        super.setUp();
        portfolioLens = PortfolioLens(protocol.portfolioLens());
        positionManager = PositionManager(protocol.positionManager());
        position = SingleDebtPosition(_deploySingleDebtPosition());

        erc201 = new MintableToken();
        erc202 = new MintableToken();

        positionManager.toggleKnownContract(address(erc201));
        positionManager.toggleKnownContract(address(erc202));
    }

    function testPositionSanityCheck() public {
        assertEq(position.TYPE(), 0x1);
        assertEq(position.getAssets().length, 0);
        assertEq(address(positionManager), position.positionManager());
        assertEq(positionManager.ownerOf(address(position)), address(this));
    }

    function testApproveTokens(address spender, uint256 amt) public {
        vm.assume(amt < MAX_NUM);

        bytes memory data = abi.encode(spender, address(erc201), amt);
        Action memory action = Action({op: Operation.Approve, data: data});
        Action[] memory actions = new Action[](1);
        actions[0] = action;

        positionManager.processBatch(address(position), actions);
        assertEq(erc201.allowance(address(position), spender), amt);
    }

    function testSingleAssetSingleDeposit(uint256 amt) public {
        vm.assume(amt < MAX_NUM);
        erc201.mint(address(this), amt);
        erc201.approve(address(positionManager), type(uint256).max);

        bytes memory data = abi.encode(erc201, amt);
        Action memory action = Action({op: Operation.Deposit, data: data});
        Action[] memory actions = new Action[](1);
        actions[0] = action;

        positionManager.processBatch(address(position), actions);
        assertEq(erc201.balanceOf(address(this)), 0);
        assertEq(erc201.balanceOf(address(position)), amt);
    }

    function testSingleAssetMultipleDeposit(uint256 amt) public {
        vm.assume(amt < MAX_NUM);

        erc201.mint(address(this), amt);
        erc201.approve(address(positionManager), type(uint256).max);

        bytes memory data = abi.encode(address(erc201), amt / 2);
        Action memory action = Action({op: Operation.Deposit, data: data});
        Action[] memory actions = new Action[](1);
        actions[0] = action;

        positionManager.processBatch(address(position), actions);
        assertEq(erc201.balanceOf(address(position)), amt / 2);

        data = abi.encode(address(erc201), amt - (amt / 2));
        action = Action({op: Operation.Deposit, data: data});
        actions[0] = action;

        positionManager.processBatch(address(position), actions);
        assertEq(erc201.balanceOf(address(position)), amt);
    }

    function testMultipleAssetSingleDeposit(uint256 amt1, uint256 amt2) public {
        vm.assume(amt1 < MAX_NUM);
        vm.assume(amt2 < MAX_NUM);

        erc201.mint(address(this), amt1);
        erc201.approve(address(positionManager), type(uint256).max);

        erc202.mint(address(this), amt2);
        erc202.approve(address(positionManager), type(uint256).max);

        bytes memory data1 = abi.encode(erc201, amt1);
        Action memory action1 = Action({op: Operation.Deposit, data: data1});

        bytes memory data2 = abi.encode(erc202, amt2);
        Action memory action2 = Action({op: Operation.Deposit, data: data2});

        Action[] memory actions = new Action[](2);
        actions[0] = action1;
        actions[1] = action2;

        positionManager.processBatch(address(position), actions);

        assertEq(erc201.balanceOf(address(position)), amt1);
        assertEq(erc202.balanceOf(address(position)), amt2);
    }

    function testMultipleAssetMultipleDeposit(uint256 amt1, uint256 amt2) public {
        vm.assume(amt1 < MAX_NUM);
        vm.assume(amt2 < MAX_NUM);

        erc201.mint(address(this), amt1);
        erc201.approve(address(positionManager), type(uint256).max);

        erc202.mint(address(this), amt2);
        erc202.approve(address(positionManager), type(uint256).max);

        bytes memory data1 = abi.encode(erc201, amt1 / 2);
        Action memory action1 = Action({op: Operation.Deposit, data: data1});

        bytes memory data2 = abi.encode(erc202, amt2 / 2);
        Action memory action2 = Action({op: Operation.Deposit, data: data2});

        Action[] memory actions = new Action[](2);
        actions[0] = action1;
        actions[1] = action2;

        positionManager.processBatch(address(position), actions);

        assertEq(erc201.balanceOf(address(position)), amt1 / 2);
        assertEq(erc202.balanceOf(address(position)), amt2 / 2);

        data1 = abi.encode(erc201, amt1 - (amt1 / 2));
        action1 = Action({op: Operation.Deposit, data: data1});

        data2 = abi.encode(erc202, amt2 - (amt2 / 2));
        action2 = Action({op: Operation.Deposit, data: data2});

        // swap order of actions, shouldn't matter
        actions[0] = action2;
        actions[1] = action1;

        positionManager.processBatch(address(position), actions);
        assertEq(erc201.balanceOf(address(position)), amt1);
        assertEq(erc202.balanceOf(address(position)), amt2);
    }

    function testSingleAssetSingleWithdraw(uint256 amt) public {
        vm.assume(amt < MAX_NUM);
        erc201.mint(address(position), amt);

        bytes memory data = abi.encode(address(this), erc201, amt);
        Action memory action = Action({op: Operation.Transfer, data: data});
        Action[] memory actions = new Action[](1);
        actions[0] = action;

        positionManager.processBatch(address(position), actions);
        assertEq(erc201.balanceOf(address(this)), amt);
        assertEq(erc201.balanceOf(address(position)), 0);
    }

    function testSingleAssetMultipleWithdraw(uint256 amt) public {
        vm.assume(amt < MAX_NUM);

        erc201.mint(address(position), amt);

        bytes memory data = abi.encode(address(this), address(erc201), amt / 2);
        Action memory action = Action({op: Operation.Transfer, data: data});
        Action[] memory actions = new Action[](1);
        actions[0] = action;

        positionManager.processBatch(address(position), actions);
        assertEq(erc201.balanceOf(address(this)), amt / 2);

        data = abi.encode(address(this), address(erc201), amt - (amt / 2));
        action = Action({op: Operation.Transfer, data: data});
        actions[0] = action;

        positionManager.processBatch(address(position), actions);
        assertEq(erc201.balanceOf(address(this)), amt);
    }

    function testMultipleAssetSingleWithdraw(uint256 amt1, uint256 amt2) public {
        vm.assume(amt1 < MAX_NUM);
        vm.assume(amt2 < MAX_NUM);

        erc201.mint(address(position), amt1);
        erc202.mint(address(position), amt2);

        bytes memory data1 = abi.encode(address(this), erc201, amt1);
        Action memory action1 = Action({op: Operation.Transfer, data: data1});

        bytes memory data2 = abi.encode(address(this), erc202, amt2);
        Action memory action2 = Action({op: Operation.Transfer, data: data2});

        Action[] memory actions = new Action[](2);
        actions[0] = action1;
        actions[1] = action2;

        positionManager.processBatch(address(position), actions);

        assertEq(erc201.balanceOf(address(this)), amt1);
        assertEq(erc202.balanceOf(address(this)), amt2);
    }

    function testMultipleAssetMultipleWithdraw(uint256 amt1, uint256 amt2) public {
        vm.assume(amt1 < MAX_NUM);
        vm.assume(amt2 < MAX_NUM);

        erc201.mint(address(position), amt1);
        erc202.mint(address(position), amt2);

        bytes memory data1 = abi.encode(address(this), erc201, amt1 / 2);
        Action memory action1 = Action({op: Operation.Transfer, data: data1});

        bytes memory data2 = abi.encode(address(this), erc202, amt2 / 2);
        Action memory action2 = Action({op: Operation.Transfer, data: data2});

        Action[] memory actions = new Action[](2);
        actions[0] = action1;
        actions[1] = action2;

        positionManager.processBatch(address(position), actions);

        assertEq(erc201.balanceOf(address(this)), amt1 / 2);
        assertEq(erc202.balanceOf(address(this)), amt2 / 2);

        data1 = abi.encode(address(this), address(erc201), amt1 - (amt1 / 2));
        action1 = Action({op: Operation.Transfer, data: data1});

        data2 = abi.encode(address(this), address(erc202), amt2 - (amt2 / 2));
        action2 = Action({op: Operation.Transfer, data: data2});

        // swap order of actions, shouldn't matter
        actions[0] = action2;
        actions[1] = action1;

        positionManager.processBatch(address(position), actions);

        assertEq(erc201.balanceOf(address(this)), amt1);
        assertEq(erc202.balanceOf(address(this)), amt2);
    }

    function _deploySingleDebtPosition() internal returns (address) {
        uint256 POSITION_TYPE = 0x1;
        bytes32 salt = "SingleDebtPosition";
        bytes memory data = abi.encode(address(this), POSITION_TYPE, salt);
<<<<<<< HEAD
        address positionAddress = portfolioLens.predictAddress(address(this), POSITION_TYPE, salt);
=======
        (address positionAddress,) = portfolioLens.predictAddress(POSITION_TYPE, salt);
>>>>>>> 9cd98097

        Action memory action = Action({op: Operation.NewPosition, data: data});
        Action[] memory actions = new Action[](1);
        actions[0] = action;

        positionManager.processBatch(positionAddress, actions);

        return positionAddress;
    }
}<|MERGE_RESOLUTION|>--- conflicted
+++ resolved
@@ -249,11 +249,7 @@
         uint256 POSITION_TYPE = 0x1;
         bytes32 salt = "SingleDebtPosition";
         bytes memory data = abi.encode(address(this), POSITION_TYPE, salt);
-<<<<<<< HEAD
-        address positionAddress = portfolioLens.predictAddress(address(this), POSITION_TYPE, salt);
-=======
-        (address positionAddress,) = portfolioLens.predictAddress(POSITION_TYPE, salt);
->>>>>>> 9cd98097
+        (address positionAddress,) = portfolioLens.predictAddress(address(this), POSITION_TYPE, salt);
 
         Action memory action = Action({op: Operation.NewPosition, data: data});
         Action[] memory actions = new Action[](1);
