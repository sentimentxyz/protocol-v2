--- conflicted
+++ resolved
@@ -11,7 +11,6 @@
 import {SafeERC20} from "@openzeppelin/contracts/token/ERC20/utils/SafeERC20.sol";
 // contracts
 import {ERC6909} from "./lib/ERC6909.sol";
-import { FixedPointMathLib } from "lib/solmate/src/utils/FixedPointMathLib.sol";
 import {Ownable} from "@openzeppelin/contracts/access/Ownable.sol";
 
 contract Pool is Ownable, ERC6909 {
@@ -134,20 +133,12 @@
 
     function convertToShares(Uint128Pair memory frac, uint256 assets) public pure returns (uint256 shares) {
         if (frac.assets == 0) return assets;
-<<<<<<< HEAD
-        shares = FixedPointMathLib.mulDivDown(assets, frac.shares, frac.assets);
-=======
         shares = assets.mulDiv(frac.shares, frac.assets);
->>>>>>> 17dfbf84
     }
 
     function convertToAssets(Uint128Pair memory frac, uint256 shares) public pure returns (uint256 assets) {
         if (frac.shares == 0) return shares;
-<<<<<<< HEAD
-        assets = FixedPointMathLib.mulDivDown(shares, frac.assets, frac.shares);
-=======
         assets = shares.mulDiv(frac.assets, frac.shares);
->>>>>>> 17dfbf84
     }
 
     /*//////////////////////////////////////////////////////////////
