// SPDX-License-Identifier: MIT
pragma solidity ^0.8.24;

/*//////////////////////////////////////////////////////////////
                            Imports
//////////////////////////////////////////////////////////////*/

// types
import {Pool} from "../Pool.sol";
import {RiskEngine} from "../RiskEngine.sol";
import {IOracle} from "../interface/IOracle.sol";
import {IPosition} from "../interface/IPosition.sol";
import {DebtData, AssetData} from "../PositionManager.sol";
import {IRiskModule} from "../interface/IRiskModule.sol";
import {IERC20} from "@openzeppelin/contracts/token/ERC20/IERC20.sol";
// libraries
import {Errors} from "../lib/Errors.sol";
import {IterableSet} from "../lib/IterableSet.sol";
import {Math} from "@openzeppelin/contracts/utils/math/Math.sol";

/*//////////////////////////////////////////////////////////////
                    Single Asset Risk Module
//////////////////////////////////////////////////////////////*/

// TYPE == 0x2
contract SingleAssetRiskModule is IRiskModule {
    using Math for uint256;
    using IterableSet for IterableSet.IterableSetStorage;

    /*//////////////////////////////////////////////////////////////
                               Storage
    //////////////////////////////////////////////////////////////*/

    // the position type that this health check corresponds to
    uint256 public constant TYPE = 0x2;

    // address of the risk engine to be associated with this health check
    // used to fetch oracles and ltvs for pools
    RiskEngine public immutable riskEngine;

    /*//////////////////////////////////////////////////////////////
                              Initialize
    //////////////////////////////////////////////////////////////*/

    constructor(address _riskEngine) {
        riskEngine = RiskEngine(_riskEngine);
    }

    /*//////////////////////////////////////////////////////////////
                             Public View
    //////////////////////////////////////////////////////////////*/

    function isPositionHealthy(address position) external view returns (bool) {
        (uint256 totalAssetsInEth,, uint256 minReqAssetsInEth) = getRiskData(position);
        // the position is healthy if the value of the assets in the position is more than the
        // minimum balance required to meet the ltv requirements of debts from all pools
        return totalAssetsInEth >= minReqAssetsInEth;
    }

    function isValidLiquidation(
        address position,
        DebtData[] calldata debt,
        AssetData[] calldata collat,
        uint256 liquidationDiscount
    ) external view returns (bool) {
        // compute the total amount of debt repaid by the liquidator in wei
        uint256 debtRepaidInEth;
        for (uint256 i; i < debt.length; ++i) {
            debtRepaidInEth += getDebtValue(debt[0].pool, debt[i].asset, debt[i].amt);
        }

<<<<<<< HEAD
        // [ROUND] max debt value to be repaid is rounded up, in favor of the protocol
        if (debtRepaidInEth > getTotalDebtValue(position).mulDiv(riskEngine.closeFactor(), 1e18, Math.Rounding.Ceil)) {
            revert Errors.RepaidTooMuchDebt();
        }

=======
>>>>>>> 0323dd4a
        uint256 assetsSeizedInEth;
        for (uint256 i; i < collat.length; ++i) {
            assetsSeizedInEth += getAssetValue(position, collat[i].asset, collat[i].amt);
        }

        // [ROUND] liquidation discount is rounded down, in favor of the protocol
        if (assetsSeizedInEth > debtRepaidInEth.mulDiv((1e18 + liquidationDiscount), 1e18)) {
            revert Errors.SeizedTooMuchCollateral();
        }

        return true;
    }

    /*//////////////////////////////////////////////////////////////
                             Public View
    //////////////////////////////////////////////////////////////*/

    function getDebtValue(address pool, address asset, uint256 amt) public view returns (uint256) {
        address oracle = riskEngine.oracleFor(pool, asset);
        if (oracle == address(0)) revert Errors.NoOracleFound();
        return IOracle(oracle).getValueInEth(asset, amt);
    }

    // no need to explicitly handle zero debt positions, this returns zero in that case
    function getTotalDebtValue(address position) public view returns (uint256) {
        address[] memory debtPools = IPosition(position).getDebtPools();
        uint256 totalDebtInEth;
        for (uint256 i; i < debtPools.length; ++i) {
            totalDebtInEth +=
                getDebtValue(debtPools[i], Pool(debtPools[i]).asset(), Pool(debtPools[i]).getBorrowsOf(position));
        }
        return totalDebtInEth;
    }

    // no need to explicitly handle zero debt positions, this returns zero in that case
    function getAssetValue(address position, address asset, uint256 amt) public view returns (uint256) {
        address[] memory debtPools = IPosition(position).getDebtPools();
        uint256[] memory debtInfo = new uint256[](debtPools.length);

        uint256 totalDebt; // in notional units
        for (uint256 i; i < debtPools.length; ++i) {
            uint256 debt = Pool(debtPools[i]).getBorrowsOf(position);
            totalDebt += debt;
            debtInfo[i] = debt;
        }

        // [ROUND] debt weights are rounded up, to enforce a hard cap on the amount seized
        for (uint256 i; i < debtPools.length; ++i) {
            debtInfo[i] = debtInfo[i].mulDiv(1e18, totalDebt, Math.Rounding.Ceil);
        }

        uint256 assetValue;
        for (uint256 i; i < debtPools.length; ++i) {
<<<<<<< HEAD
            // [ROUND] asset values are rounded up, to enforce a hard cap on the amount seized
            assetValue += IOracle(riskEngine.oracleFor(debtPools[i], asset)).getValueInEth(asset, amt).mulDiv(
                debtInfo[i], 1e18, Math.Rounding.Ceil
            );
=======
            address oracle = riskEngine.oracleFor(debtPools[i], asset);
            if (oracle == address(0)) revert Errors.NoOracleFound();
            assetValue += IOracle(oracle).getValueInEth(asset, amt).mulDiv(debtInfo[i], 1e18);
>>>>>>> 0323dd4a
        }

        return assetValue;
    }

    // no need to explicitly handle zero debt positions, this returns zero in that case
    function getTotalAssetValue(address position) public view returns (uint256) {
        address asset = _fetchAssetOrZero(position);
        if (asset == address(0)) return 0;
        return getAssetValue(position, asset, IERC20(asset).balanceOf(position));
    }

    function getRiskData(address position) public view returns (uint256, uint256, uint256) {
        assert(TYPE == IPosition(position).TYPE());

        // total debt accrued by account, denominated in eth, with 18 decimals
        uint256 totalDebtInEth;

        // fetch list of pools with active borrows for the given position
        address[] memory debtPools = IPosition(position).getDebtPools();

        // container array used to store additional info for each debt pool
        uint256[] memory debtInfo = new uint256[](debtPools.length);

        // a position with no debt has zero value in assets, debt and min req assets
        // since there are no associated oracles that can be used to value these
        // if (debtPools.length == 0) return (0, 0, 0);
        if (debtPools.length != 0) {
            for (uint256 i; i < debtPools.length; ++i) {
                uint256 debtInWei =
                    getDebtValue(debtPools[i], Pool(debtPools[i]).asset(), Pool(debtPools[i]).getBorrowsOf(position));

                // add current pool debt to aggregate position debt
                totalDebtInEth += debtInWei;

                // debtInfo[i] stores the debt owed by this position to debtPools[i], to be used later
                // debt is denominated in eth, with 18 decimals
                debtInfo[i] = debtInWei;
            }
        }

        // minimum position balance required to meet risk threshold denominated in eth, with 18 decimals
        uint256 minReqAssetsInEth;

<<<<<<< HEAD
        // loop over all debt pools and compute the aggrgate debt owed by the position, in eth terms
        // and the minimum balance, in eth terms, required to meet the risk threshold for that debt
        for (uint256 i; i < debtPools.length; ++i) {
            // fetch debt owed to debtPools[i] in eth, with 18 decimals
            // the oracle for the debt asset is pool-specific and is configured by the pool manager
            uint256 debtInWei =
                getDebtValue(debtPools[i], Pool(debtPools[i]).asset(), Pool(debtPools[i]).getBorrowsOf(position));

            // add current pool debt to aggregate position debt
            totalDebtInEth += debtInWei;

            // min balance required in eth to meet risk threshold, scaled by 18 decimals
            // the ltv of the collateral asset is pool-specifc and is configured by th pool manager
            // min collateralAsset amt to back debt = debt owed / ltv for collateralAsset
            // [ROUND] minimum assets required is rounded up, in favor of the protocol
            minReqAssetsInEth +=
                debtInWei.mulDiv(1e18, riskEngine.ltvFor(debtPools[i], positionAsset), Math.Rounding.Ceil);

            // debtInfo[i] stores the debt owed by this position to debtPools[i], to be used later
            // debt is denominated in eth, with 18 decimals
            debtInfo[i] = debtInWei;
        }

        // loop over debtPools to compute the fraction of total debt owed to each pool
        for (uint256 i; i < debtPools.length; ++i) {
            // debtInfo[i] stores the fraction of total debt owed to debtPools[i], with 18 decimals
            // fraction = debt owed to pool[i] / total debt
            // [ROUND] debt weights are rounded down, so that SUM(debtInfo[i]) < 1
            debtInfo[i] = debtInfo[i].mulDiv(1e18, totalDebtInEth);
        }

        // total position balance, in terms of the collateral asset
        // since this position can only have a single collateral, it's balance is the total balance
        uint256 notionalBalance = IERC20(positionAsset).balanceOf(position);

        // total position balance in eth, with 18 decimals
        uint256 totalBalanceInWei;

        // pricing the collateral is non-trivial since every debt pool has a different oracle
        // it is priced as a weighted average of all debt pool prices
        // the weight of each pool is the fraction of total debt owed to that pool
        // loop over debt pools to compute total position balance using debt pool weighted prices
        for (uint256 i; i < debtPools.length; ++i) {
            // collateral value = weight * total notional collateral price of collateral
            // weight = fraction of the total debt owed to the given pool
            // total notional collateral is denominated in terms of the collateral asset of the position
            // the value of collateral is fetched using the given pool's oracle for collateralAsset
            // this oracle is set by the pool manager and can be different for different pools
            // [ROUND] total balance is scaled down, in favor of the protocol
            totalBalanceInWei += IOracle(riskEngine.oracleFor(debtPools[i], positionAsset)).getValueInEth(
                positionAsset, notionalBalance
            ).mulDiv(debtInfo[i], 1e18);
=======
        // total position balance in eth, with 18 decimals
        uint256 totalBalanceInWei;

        // fetch collateral asset for the position using getAsset()
        address positionAsset = _fetchAssetOrZero(position);

        if (positionAsset != address(0) && debtPools.length != 0) {
            // loop over all debt pools and compute the aggrgate debt owed by the position, in eth terms
            // and the minimum balance, in eth terms, required to meet the risk threshold for that debt
            for (uint256 i; i < debtPools.length; ++i) {
                minReqAssetsInEth +=
                    debtInfo[i].mulDiv(1e18, riskEngine.ltvFor(debtPools[i], positionAsset), Math.Rounding.Ceil);
            }

            // total position balance, in terms of the collateral asset
            // since this position can only have a single collateral, it's balance is the total balance
            uint256 notionalBalance = IERC20(positionAsset).balanceOf(position);

            // pricing the collateral is non-trivial since every debt pool has a different oracle
            // it is priced as a weighted average of all debt pool prices
            // the weight of each pool is the fraction of total debt owed to that pool
            // loop over debt pools to compute total position balance using debt pool weighted prices
            for (uint256 i; i < debtPools.length; ++i) {
                // fetch oracle associated with the position asset for debtPools[i]
                address oracle = riskEngine.oracleFor(debtPools[i], positionAsset);
                if (oracle == address(0)) revert Errors.NoOracleFound();

                // collateral value = weight * total notional collateral price of collateral
                // weight = fraction of the total debt owed to the given pool
                // total notional collateral is denominated in terms of the collateral asset of the position
                // the value of collateral is fetched using the given pool's oracle for collateralAsset
                // this oracle is set by the pool manager and can be different for different pools
                uint256 wt = debtInfo[i].mulDiv(1e18, totalDebtInEth, Math.Rounding.Ceil);
                totalBalanceInWei += IOracle(oracle).getValueInEth(positionAsset, notionalBalance).mulDiv(wt, 1e18);
            }
>>>>>>> 0323dd4a
        }

        return (totalBalanceInWei, totalDebtInEth, minReqAssetsInEth);
    }

    /*//////////////////////////////////////////////////////////////
                            Internal VIew
    //////////////////////////////////////////////////////////////*/

    function _fetchAssetOrZero(address position) internal view returns (address) {
        address[] memory assets = IPosition(position).getAssets();

        return (assets.length == 0) ? address(0) : assets[0];
    }
}<|MERGE_RESOLUTION|>--- conflicted
+++ resolved
@@ -69,14 +69,6 @@
             debtRepaidInEth += getDebtValue(debt[0].pool, debt[i].asset, debt[i].amt);
         }
 
-<<<<<<< HEAD
-        // [ROUND] max debt value to be repaid is rounded up, in favor of the protocol
-        if (debtRepaidInEth > getTotalDebtValue(position).mulDiv(riskEngine.closeFactor(), 1e18, Math.Rounding.Ceil)) {
-            revert Errors.RepaidTooMuchDebt();
-        }
-
-=======
->>>>>>> 0323dd4a
         uint256 assetsSeizedInEth;
         for (uint256 i; i < collat.length; ++i) {
             assetsSeizedInEth += getAssetValue(position, collat[i].asset, collat[i].amt);
@@ -130,16 +122,11 @@
 
         uint256 assetValue;
         for (uint256 i; i < debtPools.length; ++i) {
-<<<<<<< HEAD
-            // [ROUND] asset values are rounded up, to enforce a hard cap on the amount seized
-            assetValue += IOracle(riskEngine.oracleFor(debtPools[i], asset)).getValueInEth(asset, amt).mulDiv(
-                debtInfo[i], 1e18, Math.Rounding.Ceil
-            );
-=======
             address oracle = riskEngine.oracleFor(debtPools[i], asset);
             if (oracle == address(0)) revert Errors.NoOracleFound();
-            assetValue += IOracle(oracle).getValueInEth(asset, amt).mulDiv(debtInfo[i], 1e18);
->>>>>>> 0323dd4a
+
+            // [ROUND] asset values are rounded up, to enforce a hard cap on the amount seized
+            assetValue += IOracle(oracle).getValueInEth(asset, amt).mulDiv(debtInfo[i], 1e18, Math.Rounding.Ceil);
         }
 
         return assetValue;
@@ -184,60 +171,6 @@
         // minimum position balance required to meet risk threshold denominated in eth, with 18 decimals
         uint256 minReqAssetsInEth;
 
-<<<<<<< HEAD
-        // loop over all debt pools and compute the aggrgate debt owed by the position, in eth terms
-        // and the minimum balance, in eth terms, required to meet the risk threshold for that debt
-        for (uint256 i; i < debtPools.length; ++i) {
-            // fetch debt owed to debtPools[i] in eth, with 18 decimals
-            // the oracle for the debt asset is pool-specific and is configured by the pool manager
-            uint256 debtInWei =
-                getDebtValue(debtPools[i], Pool(debtPools[i]).asset(), Pool(debtPools[i]).getBorrowsOf(position));
-
-            // add current pool debt to aggregate position debt
-            totalDebtInEth += debtInWei;
-
-            // min balance required in eth to meet risk threshold, scaled by 18 decimals
-            // the ltv of the collateral asset is pool-specifc and is configured by th pool manager
-            // min collateralAsset amt to back debt = debt owed / ltv for collateralAsset
-            // [ROUND] minimum assets required is rounded up, in favor of the protocol
-            minReqAssetsInEth +=
-                debtInWei.mulDiv(1e18, riskEngine.ltvFor(debtPools[i], positionAsset), Math.Rounding.Ceil);
-
-            // debtInfo[i] stores the debt owed by this position to debtPools[i], to be used later
-            // debt is denominated in eth, with 18 decimals
-            debtInfo[i] = debtInWei;
-        }
-
-        // loop over debtPools to compute the fraction of total debt owed to each pool
-        for (uint256 i; i < debtPools.length; ++i) {
-            // debtInfo[i] stores the fraction of total debt owed to debtPools[i], with 18 decimals
-            // fraction = debt owed to pool[i] / total debt
-            // [ROUND] debt weights are rounded down, so that SUM(debtInfo[i]) < 1
-            debtInfo[i] = debtInfo[i].mulDiv(1e18, totalDebtInEth);
-        }
-
-        // total position balance, in terms of the collateral asset
-        // since this position can only have a single collateral, it's balance is the total balance
-        uint256 notionalBalance = IERC20(positionAsset).balanceOf(position);
-
-        // total position balance in eth, with 18 decimals
-        uint256 totalBalanceInWei;
-
-        // pricing the collateral is non-trivial since every debt pool has a different oracle
-        // it is priced as a weighted average of all debt pool prices
-        // the weight of each pool is the fraction of total debt owed to that pool
-        // loop over debt pools to compute total position balance using debt pool weighted prices
-        for (uint256 i; i < debtPools.length; ++i) {
-            // collateral value = weight * total notional collateral price of collateral
-            // weight = fraction of the total debt owed to the given pool
-            // total notional collateral is denominated in terms of the collateral asset of the position
-            // the value of collateral is fetched using the given pool's oracle for collateralAsset
-            // this oracle is set by the pool manager and can be different for different pools
-            // [ROUND] total balance is scaled down, in favor of the protocol
-            totalBalanceInWei += IOracle(riskEngine.oracleFor(debtPools[i], positionAsset)).getValueInEth(
-                positionAsset, notionalBalance
-            ).mulDiv(debtInfo[i], 1e18);
-=======
         // total position balance in eth, with 18 decimals
         uint256 totalBalanceInWei;
 
@@ -248,6 +181,7 @@
             // loop over all debt pools and compute the aggrgate debt owed by the position, in eth terms
             // and the minimum balance, in eth terms, required to meet the risk threshold for that debt
             for (uint256 i; i < debtPools.length; ++i) {
+                // [ROUND] minimum assets required is rounded up, in favor of the protocol
                 minReqAssetsInEth +=
                     debtInfo[i].mulDiv(1e18, riskEngine.ltvFor(debtPools[i], positionAsset), Math.Rounding.Ceil);
             }
@@ -270,10 +204,12 @@
                 // total notional collateral is denominated in terms of the collateral asset of the position
                 // the value of collateral is fetched using the given pool's oracle for collateralAsset
                 // this oracle is set by the pool manager and can be different for different pools
-                uint256 wt = debtInfo[i].mulDiv(1e18, totalDebtInEth, Math.Rounding.Ceil);
+                // [ROUND] debt weights are rounded down, so that SUM(debtInfo[i]) < 1
+                uint256 wt = debtInfo[i].mulDiv(1e18, totalDebtInEth);
+
+                // [ROUND] total balance is scaled down, in favor of the protocol
                 totalBalanceInWei += IOracle(oracle).getValueInEth(positionAsset, notionalBalance).mulDiv(wt, 1e18);
             }
->>>>>>> 0323dd4a
         }
 
         return (totalBalanceInWei, totalDebtInEth, minReqAssetsInEth);
